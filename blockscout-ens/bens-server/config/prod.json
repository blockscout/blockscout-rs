{
  "subgraphs_reader": {
    "refresh_cache_schedule": "0 0 */5 * * *",
    "networks": {
      "1": {
        "blockscout": {
          "url": "https://eth.blockscout.com"
        },
        "use_protocols": ["ens"],
        "rpc_url": "http://91.210.101.45:8545"
      },
      "10": {
        "blockscout": {
          "url": "https://optimism.blockscout.com/"
        },
        "use_protocols": ["ens"]
      },
      "30": {
        "blockscout": {
          "url": "https://rootstock.blockscout.com"
        },
        "use_protocols": [
          "rns"
        ]
      },
      "31": {
        "blockscout": {
          "url": "https://rootstock-testnet.blockscout.com"
        },
        "use_protocols": [
          "rns-testnet"
        ]
      },
      "100": {
        "blockscout": {
          "url": "https://gnosis.blockscout.com/"
        },
        "use_protocols": [
          "genome", "ens"
        ]
      },
      "109": {
        "blockscout": {
          "url": "https://shibariumscan.io"
        },
        "use_protocols": [
          "d3-connect-shib"
        ],
        "rpc_url": "https://www.shibrpc.com"
      },
      "137": {
        "blockscout": {
          "url": "https://polygon.blockscout.com"
        },
        "use_protocols": [
          "zns"
        ]
      },
      "157": {
        "blockscout": {
          "url": "https://puppyscan.shib.io/"
        },
        "use_protocols": [
          "d3-connect-shib-testnet"
        ],
        "rpc_url": "https://puppynet.shibrpc.com"
      },
      "690": {
        "blockscout": {
          "url": "https://explorer.redstone.xyz/"
        },
        "use_protocols": [
          "ens"
        ]
      },
      "1514": {
        "blockscout": {
          "url": "https://www.storyscan.io/"
        },
        "use_protocols": [
          "story"
        ]
      },
<<<<<<< HEAD
      "7000": {
        "blockscout": {
          "url": "https://zetachain.blockscout.com/"
        },
        "use_protocols": [
          "zeta"
=======
      "1625": {
        "blockscout": {
          "url": "https://explorer.gravity.xyz/"
        },
        "use_protocols": [
          "gravity"
>>>>>>> 3be94578
        ]
      },
      "10200": {
        "blockscout": {
          "url": "https://gnosis-chiado.blockscout.com"
        },
        "use_protocols": [
          "genome-chiado"
        ]
      },
      "17069": {
        "blockscout": {
          "url": "https://explorer.garnetchain.com/"
        },
        "use_protocols": [
          "ens"
        ]
      },
      "8453": {
        "blockscout": {
          "url": "https://base.blockscout.com"
        },
        "use_protocols": [
          "base-name-service", "ens"
        ]
      },
      "33111": {
        "blockscout": {
          "url": "https://curtis.explorer.caldera.xyz/"
        },
        "use_protocols": [
          "d3-connect-ape-testnet"
        ],
        "rpc_url": "https://curtis.rpc.caldera.xyz/http"
      },
      "33139": {
        "blockscout": {
          "url": "https://apechain.calderaexplorer.xyz"
        },
        "use_protocols": [
          "d3-connect-ape"
        ],
        "rpc_url": "https://rpc.apechain.com"
      },
      "34443": {
        "blockscout": {
          "url": "https://explorer.mode.network"
        },
        "use_protocols": [
          "mode"
        ]
      },
      "919": {
        "blockscout": {
          "url": "https://sepolia.explorer.mode.network"
        },
        "use_protocols": [
          "mode-sepolia"
        ]
      },
      "1890": {
        "blockscout": {
          "url": "https://phoenix.lightlink.io"
        },
        "use_protocols": [
          "lightlink"
        ]
      },
      "11155420": {
        "blockscout": {
          "url": "https://optimism-sepolia.blockscout.com/"
        },
        "use_protocols": [
          "ens"
        ]
      },
      "11155111": {
        "blockscout": {
          "url": "https://eth-sepolia.blockscout.com"
        },
        "use_protocols": [
          "ens-sepolia"
        ]
      },
      "7777777": {
        "blockscout": {
          "url": "https://explorer.zora.energy/"
        },
        "use_protocols": [
          "ens"
        ]
      },
      "81457": {
        "blockscout": {
          "url": "https://blast.blockscout.com/"
        },
        "use_protocols": [
          "zns-blast"
        ]
      },
      "57073": {
        "blockscout": {
          "url": "https://explorer.inkonchain.com/"
        },
        "use_protocols": [
          "ens", "zns-ink"
        ]
      },
      "80094": {
        "blockscout": {
          "url": "https://bera.blockscout.com"
        },
        "use_protocols": [
          "ens"
        ]
      },
      "130": {
        "blockscout": {
          "url": "https://unichain.blockscout.com"
        },
        "use_protocols": [
          "ens"
        ]
      },
      "1301": {
        "blockscout": {
          "url": "https://unichain-sepolia.blockscout.com"
        },
        "use_protocols": [
          "ens"
        ]
      }
    },
    "protocols": {
      "ens": {
        "tld_list": [
          "eth"
        ],
        "network_id": 1,
        "subgraph_name": "ens-subgraph",
        "address_resolve_technique": "reverse_registry",
        "specific": {
          "type": "ens_like",
          "registry_contract": "0x00000000000C2E074eC69A0dFb2997BA6C7d2e1e",
          "native_token_contract": "0x57f1887a8BF19b14fC0dF6Fd9B2acc9Af147eA85",
          "try_offchain_resolve": true
        },
        "meta": {
          "short_name": "ENS",
          "title": "Ethereum Name Service",
          "description": "The Ethereum Name Service (ENS) is a distributed, open, and extensible naming system based on the Ethereum blockchain.",
          "icon_url": "https://i.imgur.com/GOfUwCb.jpeg",
          "docs_url": "https://docs.ens.domains/"
        }
      },
      "ens-sepolia": {
        "tld_list": ["eth"],
        "network_id": 11155111,
        "subgraph_name": "ens-sepolia-subgraph",
        "address_resolve_technique": "reverse_registry",
        "specific": {
          "type": "ens_like",
          "native_token_contract": "0x57f1887a8BF19b14fC0dF6Fd9B2acc9Af147eA85"
        },
        "meta": {
          "short_name": "ENS (Testnet)",
          "title": "Ethereum Name Service (Testnet)",
          "description": "The Ethereum Name Service (ENS) is a distributed, open, and extensible naming system based on the Ethereum blockchain.",
          "icon_url": "https://i.imgur.com/GOfUwCb.jpeg",
          "docs_url": "https://docs.ens.domains/"
        }
      },
      "genome": {
        "tld_list": [
          "gno"
        ],
        "network_id": 100,
        "subgraph_name": "genome-subgraph",
        "address_resolve_technique": "reverse_registry",
        "specific": {
          "type": "ens_like",
          "empty_label_hash": "0xc4a8c56f9b0096f720f38bd557d30306dbd78f7751d277e05f062d1b85912a63",
          "native_token_contract": "0x942fcaf68a0c264d5447b03a2011b395a899f2d3"
        },
        "meta": {
          "short_name": "Genome",
          "title": "Genome Domains",
          "description": "GNO Domains Connecting gnosis chain",
          "icon_url": "https://i.imgur.com/xlDoPfF.png",
          "docs_url": "https://genomedomains.com/"
        }
      },
      "genome-chiado": {
        "tld_list": ["gno"],
        "network_id": 10200,
        "subgraph_name": "genome-chiado-subgraph",
        "address_resolve_technique": "reverse_registry",
        "specific": {
          "type": "ens_like",
          "empty_label_hash": "0x1a13b687a5ff1d8ab1a9e189e1507a6abe834a9296cc8cff937905e3dee0c4f6",
          "native_token_contract": "0xfd3d666dB2557983F3F04d61f90E35cc696f6D60"
        },
        "meta": {
          "short_name": "Genome (Testnet)",
          "title": "Genome Domains (Testnet)",
          "description": "GNO Domains Connecting gnosis chain",
          "icon_url": "https://i.imgur.com/xlDoPfF.png",
          "docs_url": "https://genomedomains.com/"
        }
      },
      "rns": {
        "tld_list": [
          "rsk"
        ],
        "network_id": 30,
        "subgraph_name": "rns-subgraph",
        "address_resolve_technique": "all_domains",
        "specific": {
          "type": "ens_like",
          "native_token_contract": "0x45d3E4fB311982a06ba52359d44cB4f5980e0ef1"
        },
        "meta": {
          "short_name": "RNS",
          "title": "Rootstock Name Service",
          "description": "Rootstock Name Service (RNS) is a decentralized naming service, which allows users to have a readable domain name for their addresses.",
          "icon_url": "https://i.imgur.com/o0MATMs.png",
          "docs_url": "https://dev.rootstock.io/rif/rns/"
        }
      },
      "rns-testnet": {
        "tld_list": ["rsk"],
        "network_id": 31,
        "subgraph_name": "rns-testnet-subgraph",
        "address_resolve_technique": "all_domains",
        "specific": {
          "type": "ens_like",
          "native_token_contract": "0xca0a477e19bac7e0e172ccfd2e3c28a7200bdb71"
        },
        "meta": {
          "short_name": "RNS (Testnet)",
          "title": "Rootstock Name Service (Testnet)",
          "description": "Rootstock Name Service (RNS) is a decentralized naming service, which allows users to have a readable domain name for their addresses.",
          "icon_url": "https://i.imgur.com/o0MATMs.png",
          "docs_url": "https://dev.rootstock.io/rif/rns/"
        }
      },
      "base-name-service": {
        "tld_list": [
          "base"
        ],
        "network_id": 8453,
        "subgraph_name": "base-name-service-subgraph",
        "address_resolve_technique": "reverse_registry",
        "specific": {
          "type": "ens_like",
          "native_token_contract": "0xaCe5602d169Edeb874bfE584a651801B8ac67093"
        },
        "meta": {
          "short_name": "BNS",
          "title": "Base Name Service",
          "description": "Base Name Service (BNS) is a decentralized naming service, which allows users to have a readable domain name for their addresses.",
          "icon_url": "https://i.imgur.com/2ZZT3zl.png",
          "docs_url": "https://basename.gitbook.io/bns-docs"
        }
      },
      "mode": {
        "tld_list": [
          "mode"
        ],
        "network_id": 34443,
        "subgraph_name": "mode-subgraph",
        "address_resolve_technique": "reverse_registry",
        "specific": {
          "type": "ens_like",
          "native_token_contract": "0x2ad86eeec513ac16804bb05310214c3fd496835b",
          "empty_label_hash": "0x2fd69f9e5bec9de9ebf3468dafc549eca0bc7d17dfbc09869c2cfc3997d5d038"
        },
        "meta": {
          "short_name": "MNS",
          "title": "Mode Name Service",
          "description": "Mode Name Service (MNS) is a decentralized naming service, which allows users to have a readable domain name for their addresses.",
          "icon_url": "https://i.imgur.com/6QXp70g.png",
          "docs_url": "https://docs.modedomains.xyz/"
        }
      },
      "mode-sepolia": {
        "tld_list": ["mode"],
        "network_id": 919,
        "subgraph_name": "mode-sepolia-subgraph",
        "address_resolve_technique": "reverse_registry",
        "specific": {
          "type": "ens_like",
          "native_token_contract": "0xCa3a57e014937C29526De98e4A8A334a7D04792b",
          "empty_label_hash": "0xea1eb1136f380e6643b69866632ce3b493100790c9c84416f2769d996a1c38b1"
        },
        "meta": {
          "short_name": "MNS (Testnet)",
          "title": "Mode Name Service (Testnet)",
          "description": "Mode Name Service (MNS) is a decentralized naming service, which allows users to have a readable domain name for their addresses.",
          "icon_url": "https://i.imgur.com/6QXp70g.png",
          "docs_url": "https://docs.modedomains.xyz/"
        }
      },
      "lightlink": {
        "tld_list": [
          "ll"
        ],
        "network_id": 1890,
        "subgraph_name": "lightlink-subgraph",
        "address_resolve_technique": "reverse_registry",
        "specific": {
          "type": "ens_like",
          "native_token_contract": "0x5183ba1dee9770760360533cf00b9d8e26495927",
          "empty_label_hash": "0xd00bb4a08bb99b28b4c1d80951b62b654e4d2688242da2d2c7f98ed6c9caaaad"
        },
        "meta": {
          "short_name": "LNS",
          "title": "LightLink Name Service",
          "description": "LightLink Name Service (LNS) is a decentralized naming service, which allows users to have a readable domain name for their addresses.",
          "icon_url": "https://i.imgur.com/GvsaOIH.png",
          "docs_url": "https://space.id/tld/9"
        }
      },
      "zns": {
        "tld_list": [
          "poly"
        ],
        "network_id": 137,
        "subgraph_name": "zns-subgraph",
        "address_resolve_technique": "all_domains",
        "specific": {
          "type": "ens_like"
        },
        "meta": {
          "short_name": "ZNS",
          "title": "ZNS Connect Domains",
          "description": "ZNS is a decentralized naming system designed to simplify Web3 by offering user-friendly and memorable domain names",
          "icon_url": "https://i.imgur.com/Vx1jUlA.png",
          "docs_url": "https://docs.znsconnect.io/"
        }
      },
      "zns-blast": {
        "tld_list": [
          "blast"
        ],
        "network_id": 81457,
        "subgraph_name": "zns-blast-subgraph",
        "address_resolve_technique": "all_domains",
        "specific": {
          "type": "ens_like"
        },
        "meta": {
          "short_name": "ZNS",
          "title": "ZNS Connect Domains",
          "description": "ZNS is a decentralized naming system designed to simplify Web3 by offering user-friendly and memorable domain names",
          "icon_url": "https://i.imgur.com/Vx1jUlA.png",
          "docs_url": "https://docs.znsconnect.io/"
        }
      },
      "zns-ink": {
        "tld_list": ["ink"],
        "network_id": 57073,
        "subgraph_name": "zns-ink-subgraph",
        "address_resolve_technique": "all_domains",
        "specific": {
          "type": "ens_like"
        },
        "meta": {
          "short_name": "ZNS",
          "title": "ZNS Connect Domains",
          "description": "ZNS is a decentralized naming system designed to simplify Web3 by offering user-friendly and memorable domain names",
          "icon_url": "https://i.imgur.com/Vx1jUlA.png",
          "docs_url": "https://docs.znsconnect.io/"
        }
      },
      "d3-connect-shib": {
        "tld_list": ["shib"],
        "network_id": 109,
        "subgraph_name": "d3-connect-shib-subgraph",
        "address_resolve_technique": "reverse_registry",
        "specific": {
          "type": "d3_connect",
          "native_token_contract": "0xDe74799371Ceac11A0F52BA2694392A391D0dA18",
          "resolver_contract": "0x8b9d58e6915A71Dd782F5111c886377Df1d5cBe5"
        },
        "meta": {
          "short_name": "D3",
          "title": "D3 Connect",
          "description": "D3 Connect is official identity service for top web3 communities.",
          "icon_url": "https://i.imgur.com/cD6VIXk.png",
          "docs_url": "https://docs.d3.app/"
        }
      },
      "d3-connect-ape": {
        "tld_list": ["ape"],
        "network_id": 33139,
        "subgraph_name": "d3-connect-ape-subgraph",
        "address_resolve_technique": "reverse_registry",
        "specific": {
          "type": "d3_connect",
          "native_token_contract": "0x0D435A6c16045Abeaf6A442Bf162fd52597B4Ed3",
          "resolver_contract": "0x3698485B8079FBDCc86Eb4f69Ebb9349DF1fc6f4"
        },
        "meta": {
          "short_name": "D3",
          "title": "D3 Connect",
          "description": "D3 Connect is official identity service for top web3 communities.",
          "icon_url": "https://i.imgur.com/cD6VIXk.png",
          "docs_url": "https://docs.d3.app/"
        }
      },
      "d3-connect-ape-testnet": {
        "tld_list": ["ape"],
        "network_id": 33111,
        "subgraph_name": "d3-connect-ape-testnet-subgraph",
        "address_resolve_technique": "reverse_registry",
        "specific": {
          "type": "d3_connect",
          "native_token_contract": "0xA6A33ddE98BAb3ee5262e7e1a14ee5B1F06D0D40",
          "resolver_contract": "0x2ad234136165B59f98cf03f696cB84eaf48E30cF"
        },
        "meta": {
          "short_name": "D3 Connect",
          "title": "D3 Connect",
          "description": "D3 Connect is official identity service for top web3 communities.",
          "icon_url": "https://i.imgur.com/cD6VIXk.png",
          "docs_url": "https://docs.d3.app/"
        }
      },
      "d3-connect-shib-testnet": {
        "tld_list": ["shib"],
        "network_id": 157,
        "subgraph_name": "d3-connect-shib-testnet-subgraph",
        "address_resolve_technique": "reverse_registry",
        "specific": {
          "type": "d3_connect",
          "native_token_contract": "0x1443bC2bBAB07437BCF9C577b647523A736bB33E",
          "resolver_contract": "0xae6Bdf6e9edA0bA60F97390e70a545e91B5E8bf2"
        },
        "meta": {
          "short_name": "D3 Connect",
          "title": "D3 Connect",
          "description": "D3 Connect is official identity service for top web3 communities.",
          "icon_url": "https://i.imgur.com/cD6VIXk.png",
          "docs_url": "https://docs.d3.app/"
        }
      },
      "story": {
        "tld_list": ["ip"],
        "network_id": 1514,
        "subgraph_name": "story-subgraph",
        "address_resolve_technique": "reverse_registry",
        "specific": {
          "type": "ens_like",
          "native_token_contract": "0xff829d3ea4d8f25bf8be2d8774c080a8046cb7e1",
          "empty_label_hash": "0x699d90c22b22a5d5d34ff98b3e55748d93f2f4564862200c93b7d5d90b511710"
        },
        "meta": {
          "short_name": "SPACE ID",
          "title": "SPACE ID",
          "description": "SPACE ID is a universal domain name and identity platform",
          "icon_url": "https://i.imgur.com/yYc2C6V.png",
          "docs_url": "https://docs.space.id/"
        }
      },
<<<<<<< HEAD
      "zeta": {
        "tld_list": ["zeta"],
        "network_id": 7000,
        "subgraph_name": "zeta-subgraph",
        "address_resolve_technique": "reverse_registry",
        "specific": {
          "type": "ens_like",
          "native_token_contract": "0x0000000000000000000000000000000000000000",
          "empty_label_hash": "0x8cd6dbd33b537c3bbd338c88dc2308df525654de6a3384b9b62c231b2e44e3b0"
=======
      "gravity": {
        "tld_list": ["g"],
        "network_id": 1625,
        "subgraph_name": "gravity-subgraph",
        "address_resolve_technique": "reverse_registry",
        "specific": {
          "type": "ens_like",
          "native_token_contract": "0xf8d9d86a4594ffc975ca9c760c5887bd9a3b6232",
          "empty_label_hash": "0x438c16e05212074ed5b2d4beba06988729060b93431f68bf346c93c64a1ce640"
>>>>>>> 3be94578
        },
        "meta": {
          "short_name": "SPACE ID",
          "title": "SPACE ID",
          "description": "SPACE ID is a universal domain name and identity platform",
          "icon_url": "https://i.imgur.com/yYc2C6V.png",
          "docs_url": "https://docs.space.id/"
        }
      }
    }
  }
}<|MERGE_RESOLUTION|>--- conflicted
+++ resolved
@@ -81,21 +81,20 @@
           "story"
         ]
       },
-<<<<<<< HEAD
       "7000": {
         "blockscout": {
           "url": "https://zetachain.blockscout.com/"
         },
         "use_protocols": [
           "zeta"
-=======
+        ]
+      },
       "1625": {
         "blockscout": {
           "url": "https://explorer.gravity.xyz/"
         },
         "use_protocols": [
           "gravity"
->>>>>>> 3be94578
         ]
       },
       "10200": {
@@ -561,17 +560,6 @@
           "docs_url": "https://docs.space.id/"
         }
       },
-<<<<<<< HEAD
-      "zeta": {
-        "tld_list": ["zeta"],
-        "network_id": 7000,
-        "subgraph_name": "zeta-subgraph",
-        "address_resolve_technique": "reverse_registry",
-        "specific": {
-          "type": "ens_like",
-          "native_token_contract": "0x0000000000000000000000000000000000000000",
-          "empty_label_hash": "0x8cd6dbd33b537c3bbd338c88dc2308df525654de6a3384b9b62c231b2e44e3b0"
-=======
       "gravity": {
         "tld_list": ["g"],
         "network_id": 1625,
@@ -581,7 +569,6 @@
           "type": "ens_like",
           "native_token_contract": "0xf8d9d86a4594ffc975ca9c760c5887bd9a3b6232",
           "empty_label_hash": "0x438c16e05212074ed5b2d4beba06988729060b93431f68bf346c93c64a1ce640"
->>>>>>> 3be94578
         },
         "meta": {
           "short_name": "SPACE ID",
@@ -590,6 +577,24 @@
           "icon_url": "https://i.imgur.com/yYc2C6V.png",
           "docs_url": "https://docs.space.id/"
         }
+      },
+      "zeta": {
+        "tld_list": ["zeta"],
+        "network_id": 7000,
+        "subgraph_name": "zeta-subgraph",
+        "address_resolve_technique": "reverse_registry",
+        "specific": {
+          "type": "ens_like",
+          "native_token_contract": "0x0000000000000000000000000000000000000000",
+          "empty_label_hash": "0x8cd6dbd33b537c3bbd338c88dc2308df525654de6a3384b9b62c231b2e44e3b0"
+        },
+        "meta": {
+          "short_name": "SPACE ID",
+          "title": "SPACE ID",
+          "description": "SPACE ID is a universal domain name and identity platform",
+          "icon_url": "https://i.imgur.com/yYc2C6V.png",
+          "docs_url": "https://docs.space.id/"
+        }
       }
     }
   }
