--- conflicted
+++ resolved
@@ -9,11 +9,8 @@
 | genome-subgraph | Gnosis | .gno | SpaceID contracts |
 | bns-subgraph | Base | .base |      |
 | mode-subgraph | Mode | .mode | SpaceID contracts |
-<<<<<<< HEAD
 | bns-subgraph | PulseChain | .pls |      |
-=======
 | lightlink-subgraph | Lightlink | .ll | SpaceID contracts |
->>>>>>> 4ff119c9
 
 ## Add your own subgraph
 
