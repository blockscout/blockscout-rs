--- conflicted
+++ resolved
@@ -67,15 +67,15 @@
     { label = "story-mainnet", url = "https://frequent-hidden-telescope.story-mainnet.quiknode.pro/9934ef7bc4e5bcc89ef9768b5ca2f39fcb937c46", features = [] }
 ]
 shard = "primary"
-<<<<<<< HEAD
 
 [chains.zeta-mainnet]
 provider = [
     { label = "zeta-mainnet", url = "https://zeta-chain.drpc.org", features = [] }
-=======
+]
+shard = "primary"
+
 [chains.gravity-mainnet]
 provider = [
     { label = "gravity-mainnet", url = "https://rpc.gravity.xyz", features = [] }
->>>>>>> 3be94578
 ]
 shard = "primary"