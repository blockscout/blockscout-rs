--- conflicted
+++ resolved
@@ -90,17 +90,15 @@
         "subgraph_name": "story-subgraph",
         "network": "story-mainnet"
     },
-<<<<<<< HEAD
+    "gravity": {
+      "subgraph_path": "../subgraphs/gravity-subgraph",
+      "subgraph_name": "gravity-subgraph",
+      "network": "gravity-mainnet"
+    },
     "zeta": {
       "subgraph_path": "../subgraphs/zeta-subgraph",
       "subgraph_name": "zeta-subgraph",
       "network": "zeta-mainnet"
-=======
-    "gravity": {
-      "subgraph_path": "../subgraphs/gravity-subgraph",
-      "subgraph_name": "gravity-subgraph",
-      "network": "gravity-mainnet"
->>>>>>> 3be94578
     }
   }
 }
