--- conflicted
+++ resolved
@@ -76,13 +76,9 @@
   {
     "name": "ETH",
     "coinType": "60",
-<<<<<<< HEAD
-    "encoding": "checkSummedHex"
-=======
-    "encoding": {
-      "checkSummedHex": null
-    }
->>>>>>> 2ad31a0e
+    "encoding": {
+      "checkSummedHex": null
+    }
   },
   {
     "name": "ETC_LEGACY",
@@ -155,13 +151,9 @@
   {
     "name": "RSK",
     "coinType": "137",
-<<<<<<< HEAD
-    "encoding": "checkSummedHex"
-=======
     "encoding": {
       "checkSummedHex": 30
     }
->>>>>>> 2ad31a0e
   },
   {
     "name": "KMD",
@@ -410,13 +402,9 @@
   {
     "name": "TFUEL",
     "coinType": "589",
-<<<<<<< HEAD
-    "encoding": "checkSummedHex"
-=======
-    "encoding": {
-      "checkSummedHex": null
-    }
->>>>>>> 2ad31a0e
+    "encoding": {
+      "checkSummedHex": null
+    }
   },
   {
     "name": "GRIN",
@@ -430,13 +418,9 @@
   {
     "name": "VET",
     "coinType": "703",
-<<<<<<< HEAD
-    "encoding": "checkSummedHex"
-=======
-    "encoding": {
-      "checkSummedHex": null
-    }
->>>>>>> 2ad31a0e
+    "encoding": {
+      "checkSummedHex": null
+    }
   },
   {
     "name": "BNB",
@@ -594,13 +578,9 @@
   {
     "name": "WAN",
     "coinType": "5718350",
-<<<<<<< HEAD
-    "encoding": "checkSummedHex"
-=======
-    "encoding": {
-      "checkSummedHex": null
-    }
->>>>>>> 2ad31a0e
+    "encoding": {
+      "checkSummedHex": null
+    }
   },
   {
     "name": "WAVES",
@@ -610,134 +590,86 @@
   {
     "name": "OP",
     "coinType": "2147483658",
-<<<<<<< HEAD
-    "encoding": "checkSummedHex"
-=======
-    "encoding": {
-      "checkSummedHex": null
-    }
->>>>>>> 2ad31a0e
+    "encoding": {
+      "checkSummedHex": null
+    }
   },
   {
     "name": "CRO",
     "coinType": "2147483673",
-<<<<<<< HEAD
-    "encoding": "checkSummedHex"
-=======
-    "encoding": {
-      "checkSummedHex": null
-    }
->>>>>>> 2ad31a0e
+    "encoding": {
+      "checkSummedHex": null
+    }
   },
   {
     "name": "BSC",
     "coinType": "2147483704",
-<<<<<<< HEAD
-    "encoding": "checkSummedHex"
-=======
-    "encoding": {
-      "checkSummedHex": null
-    }
->>>>>>> 2ad31a0e
+    "encoding": {
+      "checkSummedHex": null
+    }
   },
   {
     "name": "GO",
     "coinType": "2147483708",
-<<<<<<< HEAD
-    "encoding": "checkSummedHex"
-=======
-    "encoding": {
-      "checkSummedHex": null
-    }
->>>>>>> 2ad31a0e
+    "encoding": {
+      "checkSummedHex": null
+    }
   },
   {
     "name": "ETC",
     "coinType": "2147483709",
-<<<<<<< HEAD
-    "encoding": "checkSummedHex"
-=======
-    "encoding": {
-      "checkSummedHex": null
-    }
->>>>>>> 2ad31a0e
+    "encoding": {
+      "checkSummedHex": null
+    }
   },
   {
     "name": "TOMO",
     "coinType": "2147483736",
-<<<<<<< HEAD
-    "encoding": "checkSummedHex"
-=======
-    "encoding": {
-      "checkSummedHex": null
-    }
->>>>>>> 2ad31a0e
+    "encoding": {
+      "checkSummedHex": null
+    }
   },
   {
     "name": "POA",
     "coinType": "2147483747",
-<<<<<<< HEAD
-    "encoding": "checkSummedHex"
-=======
-    "encoding": {
-      "checkSummedHex": null
-    }
->>>>>>> 2ad31a0e
+    "encoding": {
+      "checkSummedHex": null
+    }
   },
   {
     "name": "GNO",
     "coinType": "2147483748",
-<<<<<<< HEAD
-    "encoding": "checkSummedHex"
-=======
-    "encoding": {
-      "checkSummedHex": null
-    }
->>>>>>> 2ad31a0e
+    "encoding": {
+      "checkSummedHex": null
+    }
   },
   {
     "name": "TT",
     "coinType": "2147483756",
-<<<<<<< HEAD
-    "encoding": "checkSummedHex"
-=======
-    "encoding": {
-      "checkSummedHex": null
-    }
->>>>>>> 2ad31a0e
+    "encoding": {
+      "checkSummedHex": null
+    }
   },
   {
     "name": "MATIC",
     "coinType": "2147483785",
-<<<<<<< HEAD
-    "encoding": "checkSummedHex"
-=======
-    "encoding": {
-      "checkSummedHex": null
-    }
->>>>>>> 2ad31a0e
+    "encoding": {
+      "checkSummedHex": null
+    }
   },
   {
     "name": "EWT",
     "coinType": "2147483894",
-<<<<<<< HEAD
-    "encoding": "checkSummedHex"
-=======
-    "encoding": {
-      "checkSummedHex": null
-    }
->>>>>>> 2ad31a0e
+    "encoding": {
+      "checkSummedHex": null
+    }
   },
   {
     "name": "FTM",
     "coinType": "2147483898",
-<<<<<<< HEAD
-    "encoding": "checkSummedHex"
-=======
-    "encoding": {
-      "checkSummedHex": null
-    }
->>>>>>> 2ad31a0e
+    "encoding": {
+      "checkSummedHex": null
+    }
   },
   {
     "name": "THETA",
@@ -747,56 +679,36 @@
   {
     "name": "CLO",
     "coinType": "2147484468",
-<<<<<<< HEAD
-    "encoding": "checkSummedHex"
-=======
-    "encoding": {
-      "checkSummedHex": null
-    }
->>>>>>> 2ad31a0e
+    "encoding": {
+      "checkSummedHex": null
+    }
   },
   {
     "name": "NRG",
     "coinType": "2147523445",
-<<<<<<< HEAD
-    "encoding": "checkSummedHex"
-=======
-    "encoding": {
-      "checkSummedHex": null
-    }
->>>>>>> 2ad31a0e
+    "encoding": {
+      "checkSummedHex": null
+    }
   },
   {
     "name": "ARB1",
     "coinType": "2147525809",
-<<<<<<< HEAD
-    "encoding": "checkSummedHex"
-=======
-    "encoding": {
-      "checkSummedHex": null
-    }
->>>>>>> 2ad31a0e
+    "encoding": {
+      "checkSummedHex": null
+    }
   },
   {
     "name": "CELO",
     "coinType": "2147525868",
-<<<<<<< HEAD
-    "encoding": "checkSummedHex"
-=======
-    "encoding": {
-      "checkSummedHex": null
-    }
->>>>>>> 2ad31a0e
+    "encoding": {
+      "checkSummedHex": null
+    }
   },
   {
     "name": "AVAXC",
     "coinType": "2147526762",
-<<<<<<< HEAD
-    "encoding": "checkSummedHex"
-=======
-    "encoding": {
-      "checkSummedHex": null
-    }
->>>>>>> 2ad31a0e
+    "encoding": {
+      "checkSummedHex": null
+    }
   }
 ]