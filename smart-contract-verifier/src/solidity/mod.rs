--- conflicted
+++ resolved
@@ -1,12 +1,7 @@
-<<<<<<< HEAD
+mod solc_cli;
 mod validator;
 mod verifier;
 
-pub use validator::SolcValidator;
-=======
-mod solc_cli;
-mod verifier;
-
 pub(crate) use solc_cli::compile_using_cli;
->>>>>>> 10c6f6c7
+pub(crate) use validator::SolcValidator;
 pub(crate) use verifier::{VerificationSuccess, Verifier};