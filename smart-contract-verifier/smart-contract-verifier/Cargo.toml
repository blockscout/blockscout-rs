--- conflicted
+++ resolved
@@ -33,17 +33,13 @@
 serde_with = "2"
 sha2 = "0.10"
 solidity-metadata = "1.0"
-<<<<<<< HEAD
-sourcify = { git = "https://github.com/blockscout/blockscout-rs", branch = "rimrakhimov/libs/sourcify-import-etherscan" }
-=======
 sourcify = { git = "https://github.com/blockscout/blockscout-rs", rev = "e61bd59" }
->>>>>>> e0033062
 sscanf = "0.3"
 tempfile = "3.3"
 thiserror = "1.0"
 tokio = { version = "1", features = ["macros"] }
 tracing = "0.1"
-url = { version = "2.4", features = ["serde"] }
+url = { version = "2.2", features = ["serde"] }
 
 [dev-dependencies]
 const_format = "0.2"
