--- conflicted
+++ resolved
@@ -1,6 +1,4 @@
 use crate::{
-<<<<<<< HEAD
-    metrics::Metrics,
     proto::{
         health_actix::route_health, health_server::HealthServer,
         solidity_verifier_actix::route_solidity_verifier,
@@ -9,29 +7,13 @@
         sourcify_verifier_server::SourcifyVerifierServer,
         vyper_verifier_actix::route_vyper_verifier, vyper_verifier_server::VyperVerifierServer,
     },
-=======
->>>>>>> fdd65aa9
     services::{
         HealthService, SolidityVerifierService, SourcifyVerifierService, VyperVerifierService,
     },
     settings::Settings,
 };
-<<<<<<< HEAD
-use actix_web::{dev::Server, App, HttpServer};
-use actix_web_prom::PrometheusMetrics;
-use std::{net::SocketAddr, sync::Arc};
-=======
 use blockscout_service_launcher::LaunchSettings;
-use smart_contract_verifier_proto::blockscout::smart_contract_verifier::v1::{
-    health_actix::route_health, health_server::HealthServer,
-    solidity_verifier_actix::route_solidity_verifier,
-    solidity_verifier_server::SolidityVerifierServer,
-    sourcify_verifier_actix::route_sourcify_verifier,
-    sourcify_verifier_server::SourcifyVerifierServer, vyper_verifier_actix::route_vyper_verifier,
-    vyper_verifier_server::VyperVerifierServer,
-};
 use std::sync::Arc;
->>>>>>> fdd65aa9
 use tokio::sync::Semaphore;
 
 #[derive(Clone)]
@@ -82,6 +64,7 @@
 
 pub async fn run(settings: Settings) -> Result<(), anyhow::Error> {
     let compilers_lock = Arc::new(Semaphore::new(settings.compilers.max_threads.get()));
+
     let solidity_verifier = match settings.solidity.enabled {
         true => Some(Arc::new(
             SolidityVerifierService::new(
