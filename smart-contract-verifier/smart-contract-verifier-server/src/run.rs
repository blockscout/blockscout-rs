--- conflicted
+++ resolved
@@ -1,8 +1,4 @@
 use crate::{
-<<<<<<< HEAD
-    metrics::Metrics,
-=======
->>>>>>> 6ed99c1a
     proto::{
         health_actix::route_health, health_server::HealthServer,
         solidity_verifier_actix::route_solidity_verifier,
@@ -15,17 +11,9 @@
         HealthService, SolidityVerifierService, SourcifyVerifierService, VyperVerifierService,
     },
     settings::Settings,
-<<<<<<< HEAD
-    tracing::init_logs,
-};
-use actix_web::{dev::Server, App, HttpServer};
-use actix_web_prom::PrometheusMetrics;
-use std::{net::SocketAddr, sync::Arc};
-=======
 };
 use blockscout_service_launcher::LaunchSettings;
 use std::sync::Arc;
->>>>>>> 6ed99c1a
 use tokio::sync::Semaphore;
 
 #[derive(Clone)]
