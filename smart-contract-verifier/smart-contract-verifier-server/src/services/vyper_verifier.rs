--- conflicted
+++ resolved
@@ -1,10 +1,6 @@
 use crate::{
     metrics,
-<<<<<<< HEAD
-    settings::{FetcherSettings, VyperSettings},
-=======
     settings::{Extensions, FetcherSettings, VyperSettings},
->>>>>>> 5cb78e31
     types::{VerifyResponseWrapper, VerifyVyperMultiPartRequestWrapper},
 };
 use smart_contract_verifier::{
@@ -26,11 +22,8 @@
     pub async fn new(
         settings: VyperSettings,
         compilers_threads_semaphore: Arc<Semaphore>,
-<<<<<<< HEAD
-=======
         /* Otherwise, results in compilation warning if all extensions are disabled */
         #[allow(unused_variables)] extensions: Extensions,
->>>>>>> 5cb78e31
     ) -> anyhow::Result<Self> {
         let dir = settings.compilers_dir.clone();
         let list_url = match settings.fetcher {
@@ -50,9 +43,6 @@
         );
         let compilers = Compilers::new(fetcher, VyperCompiler::new(), compilers_threads_semaphore);
         compilers.load_from_dir(&dir).await;
-<<<<<<< HEAD
-        let client = VyperClient::new(compilers);
-=======
 
         /* Otherwise, results in compilation warning if all extensions are disabled */
         #[allow(unused_mut)]
@@ -65,7 +55,6 @@
                 .with_middleware(sig_provider_extension::SigProvider::new(sig_provider).await?);
         }
 
->>>>>>> 5cb78e31
         Ok(Self {
             client: Arc::new(client),
         })
