use crate::{
    metrics,
    proto::{
        vyper_verifier_server::VyperVerifier, ListCompilerVersionsRequest,
        ListCompilerVersionsResponse, VerifyResponse, VerifyVyperMultiPartRequest,
        VerifyVyperStandardJsonRequest,
    },
    services::common,
    settings::VyperSettings,
    types,
};
use anyhow::Context;
use smart_contract_verifier::{vyper, Compilers, VyperClient, VyperCompiler};
use std::sync::Arc;
use tokio::sync::Semaphore;
use tonic::{Request, Response, Status};

pub struct VyperVerifierService {
    client: Arc<VyperClient>,
}

impl VyperVerifierService {
    pub async fn new(
        settings: VyperSettings,
        compilers_threads_semaphore: Arc<Semaphore>,
    ) -> anyhow::Result<Self> {
        let fetcher = common::initialize_fetcher(
            settings.fetcher,
            settings.compilers_dir.clone(),
            settings.refresh_versions_schedule,
            None,
        )
        .await
        .context("vyper fetcher initialization")?;
        let compilers = Compilers::new(fetcher, VyperCompiler::new(), compilers_threads_semaphore);
        compilers.load_from_dir(&settings.compilers_dir).await;

        let client = VyperClient::new(compilers);

        Ok(Self {
            client: Arc::new(client),
        })
    }
}

#[async_trait::async_trait]
impl VyperVerifier for VyperVerifierService {
    async fn verify_multi_part(
        &self,
        request: Request<VerifyVyperMultiPartRequest>,
    ) -> Result<Response<VerifyResponse>, Status> {
        let request = request.into_inner();

        let chain_id = request
            .metadata
            .as_ref()
            .and_then(|metadata| metadata.chain_id.clone());
        let contract_address = request
            .metadata
            .as_ref()
            .and_then(|metadata| metadata.contract_address.clone());
        tracing::info!(
            chain_id =? chain_id,
            contract_address =? contract_address,
<<<<<<< HEAD
            "vyper standard-json verification request received"
=======
            "vyper multi-part verification request received"
>>>>>>> aa7dd3c9
        );

        let maybe_verification_request = vyper::multi_part::VerificationRequest::try_from(request);
        let verification_request =
            common::process_solo_verification_request_conversion!(maybe_verification_request);

        let result = vyper::multi_part::verify(self.client.clone(), verification_request).await;

        let verify_response = match result {
            Ok(value) => types::verification_result::process_verification_result(value)?,
            Err(error) => types::verification_result::process_error(error)?,
        };

        metrics::count_verify_contract(
            &chain_id.unwrap_or_default(),
            "vyper",
            verify_response.status().as_str_name(),
            "multi-part",
        );
        Ok(Response::new(verify_response))
    }

    async fn verify_standard_json(
        &self,
        request: Request<VerifyVyperStandardJsonRequest>,
    ) -> Result<Response<VerifyResponse>, Status> {
        let request = request.into_inner();

        let chain_id = request
            .metadata
            .as_ref()
            .and_then(|metadata| metadata.chain_id.clone());
        let contract_address = request
            .metadata
            .as_ref()
            .and_then(|metadata| metadata.contract_address.clone());
        tracing::info!(
            chain_id =? chain_id,
            contract_address =? contract_address,
            "vyper standard-json verification request received"
        );

        let maybe_verification_request =
            vyper::standard_json::VerificationRequest::try_from(request);
        let verification_request =
            common::process_solo_verification_request_conversion!(maybe_verification_request);

        let result = vyper::standard_json::verify(self.client.clone(), verification_request).await;

        let verify_response = match result {
            Ok(value) => types::verification_result::process_verification_result(value)?,
            Err(error) => types::verification_result::process_error(error)?,
        };

        metrics::count_verify_contract(
            &chain_id.unwrap_or_default(),
            "vyper",
            verify_response.status().as_str_name(),
            "standard-json",
        );
        Ok(Response::new(verify_response))
    }

    async fn list_compiler_versions(
        &self,
        _request: Request<ListCompilerVersionsRequest>,
    ) -> Result<Response<ListCompilerVersionsResponse>, Status> {
        let compiler_versions = self.client.compilers().all_versions_sorted_str();
        Ok(Response::new(ListCompilerVersionsResponse {
            compiler_versions,
        }))
    }
}<|MERGE_RESOLUTION|>--- conflicted
+++ resolved
@@ -62,11 +62,7 @@
         tracing::info!(
             chain_id =? chain_id,
             contract_address =? contract_address,
-<<<<<<< HEAD
-            "vyper standard-json verification request received"
-=======
             "vyper multi-part verification request received"
->>>>>>> aa7dd3c9
         );
 
         let maybe_verification_request = vyper::multi_part::VerificationRequest::try_from(request);
