use crate::{
    metrics,
<<<<<<< HEAD
    settings::{FetcherSettings, S3FetcherSettings, SoliditySettings},
=======
    settings::{Extensions, FetcherSettings, S3FetcherSettings, SoliditySettings},
>>>>>>> 5cb78e31
    types::{
        StandardJsonParseError, VerifyResponseWrapper, VerifySolidityMultiPartRequestWrapper,
        VerifySolidityStandardJsonRequestWrapper,
    },
};
use s3::{creds::Credentials, Bucket, Region};
use smart_contract_verifier::{
    solidity, Compilers, Fetcher, ListFetcher, S3Fetcher, SolcValidator, SolidityClient,
    SolidityCompiler, VerificationError,
};
use smart_contract_verifier_proto::blockscout::smart_contract_verifier::v1::{
    solidity_verifier_server::SolidityVerifier, ListVersionsRequest, ListVersionsResponse,
    VerifyResponse, VerifySolidityMultiPartRequest, VerifySolidityStandardJsonRequest,
};
use std::{str::FromStr, sync::Arc};
use tokio::sync::Semaphore;
use tonic::{Request, Response, Status};

pub struct SolidityVerifierService {
    client: Arc<SolidityClient>,
}

impl SolidityVerifierService {
    pub async fn new(
        settings: SoliditySettings,
        compilers_threads_semaphore: Arc<Semaphore>,
<<<<<<< HEAD
=======
        /* Otherwise, results in compilation warning if all extensions are disabled */
        #[allow(unused_variables)] extensions: Extensions,
>>>>>>> 5cb78e31
    ) -> anyhow::Result<Self> {
        let dir = settings.compilers_dir.clone();
        let schedule = settings.refresh_versions_schedule;
        let validator = Arc::new(SolcValidator::default());
        let fetcher: Arc<dyn Fetcher> = match settings.fetcher {
            FetcherSettings::List(list_settings) => Arc::new(
                ListFetcher::new(
                    list_settings.list_url,
                    settings.compilers_dir,
                    Some(schedule),
                    Some(validator),
                )
                .await?,
            ),
            FetcherSettings::S3(s3_settings) => Arc::new(
                S3Fetcher::new(
                    new_bucket(&s3_settings)?,
                    settings.compilers_dir,
                    Some(schedule),
                    Some(validator),
                )
                .await?,
            ),
        };
        let compilers = Compilers::new(
            fetcher,
            SolidityCompiler::new(),
            compilers_threads_semaphore,
        );
        compilers.load_from_dir(&dir).await;
<<<<<<< HEAD
        let client = SolidityClient::new(compilers);
=======

        /* Otherwise, results in compilation warning if all extensions are disabled */
        #[allow(unused_mut)]
        let mut client = SolidityClient::new(compilers);

        #[cfg(feature = "sig-provider-extension")]
        if let Some(sig_provider) = extensions.sig_provider {
            // TODO(#221): create only one instance of middleware/connection
            client = client
                .with_middleware(sig_provider_extension::SigProvider::new(sig_provider).await?);
        }

>>>>>>> 5cb78e31
        Ok(Self {
            client: Arc::new(client),
        })
    }
}

#[async_trait::async_trait]
impl SolidityVerifier for SolidityVerifierService {
    async fn verify_multi_part(
        &self,
        request: Request<VerifySolidityMultiPartRequest>,
    ) -> Result<Response<VerifyResponse>, Status> {
        let request: VerifySolidityMultiPartRequestWrapper = request.into_inner().into();
        let result = solidity::multi_part::verify(self.client.clone(), request.try_into()?).await;

        if let Ok(verification_success) = result {
            let response = VerifyResponseWrapper::ok(verification_success.into());
            metrics::count_verify_contract("solidity", &response.status, "multi-part");
            return Ok(Response::new(response.into_inner()));
        }

        let err = result.unwrap_err();
        match err {
            VerificationError::Compilation(_)
            | VerificationError::NoMatchingContracts
            | VerificationError::CompilerVersionMismatch(_) => {
                Ok(Response::new(VerifyResponseWrapper::err(err).into_inner()))
            }
            VerificationError::Initialization(_) | VerificationError::VersionNotFound(_) => {
                Err(Status::invalid_argument(err.to_string()))
            }
            VerificationError::Internal(_) => Err(Status::internal(err.to_string())),
        }
    }

    async fn verify_standard_json(
        &self,
        request: Request<VerifySolidityStandardJsonRequest>,
    ) -> Result<Response<VerifyResponse>, Status> {
        let request: VerifySolidityStandardJsonRequestWrapper = request.into_inner().into();
        let verification_request = {
            let request: Result<_, StandardJsonParseError> = request.try_into();
            if let Err(err) = request {
                match err {
                    StandardJsonParseError::InvalidContent(_) => {
                        return Err(Status::invalid_argument(err.to_string()))
                    }
                    StandardJsonParseError::BadRequest(_) => {
                        return Ok(Response::new(VerifyResponseWrapper::err(err).into_inner()))
                    }
                }
            }
            request.unwrap()
        };
        let result =
            solidity::standard_json::verify(self.client.clone(), verification_request).await;

        if let Ok(verification_success) = result {
            let response = VerifyResponseWrapper::ok(verification_success.into());
            metrics::count_verify_contract("solidity", &response.status, "multi-part");
            return Ok(Response::new(response.into_inner()));
        }

        let err = result.unwrap_err();
        match err {
            VerificationError::Compilation(_)
            | VerificationError::NoMatchingContracts
            | VerificationError::CompilerVersionMismatch(_) => {
                Ok(Response::new(VerifyResponseWrapper::err(err).into_inner()))
            }
            VerificationError::Initialization(_) | VerificationError::VersionNotFound(_) => {
                Err(Status::invalid_argument(err.to_string()))
            }
            VerificationError::Internal(_) => Err(Status::internal(err.to_string())),
        }
    }

    async fn list_versions(
        &self,
        _request: Request<ListVersionsRequest>,
    ) -> Result<Response<ListVersionsResponse>, Status> {
        let versions = self.client.compilers().all_versions_sorted_str();
        Ok(Response::new(ListVersionsResponse { versions }))
    }
}

fn new_region(region: Option<String>, endpoint: Option<String>) -> Option<Region> {
    let region = region.unwrap_or_default();
    if let Some(endpoint) = endpoint {
        return Some(Region::Custom { region, endpoint });
<<<<<<< HEAD
    }

    // try to match with AWS regions, fail otherwise
    let region = Region::from_str(&region).ok()?;
    match region {
        Region::Custom {
            region: _,
            endpoint: _,
        } => None,
        region => Some(region),
    }
=======
    }

    // try to match with AWS regions, fail otherwise
    let region = Region::from_str(&region).ok()?;
    match region {
        Region::Custom {
            region: _,
            endpoint: _,
        } => None,
        region => Some(region),
    }
>>>>>>> 5cb78e31
}

fn new_bucket(settings: &S3FetcherSettings) -> anyhow::Result<Arc<Bucket>> {
    let region = new_region(settings.region.clone(), settings.endpoint.clone())
        .ok_or_else(|| anyhow::anyhow!("got invalid region/endpoint settings"))?;
    let bucket = Arc::new(Bucket::new(
        &settings.bucket,
        region,
        Credentials::new(
            settings.access_key.as_deref(),
            settings.secret_key.as_deref(),
            None,
            None,
            None,
        )?,
    )?);
    Ok(bucket)
}<|MERGE_RESOLUTION|>--- conflicted
+++ resolved
@@ -1,10 +1,6 @@
 use crate::{
     metrics,
-<<<<<<< HEAD
-    settings::{FetcherSettings, S3FetcherSettings, SoliditySettings},
-=======
     settings::{Extensions, FetcherSettings, S3FetcherSettings, SoliditySettings},
->>>>>>> 5cb78e31
     types::{
         StandardJsonParseError, VerifyResponseWrapper, VerifySolidityMultiPartRequestWrapper,
         VerifySolidityStandardJsonRequestWrapper,
@@ -31,11 +27,8 @@
     pub async fn new(
         settings: SoliditySettings,
         compilers_threads_semaphore: Arc<Semaphore>,
-<<<<<<< HEAD
-=======
         /* Otherwise, results in compilation warning if all extensions are disabled */
         #[allow(unused_variables)] extensions: Extensions,
->>>>>>> 5cb78e31
     ) -> anyhow::Result<Self> {
         let dir = settings.compilers_dir.clone();
         let schedule = settings.refresh_versions_schedule;
@@ -66,9 +59,6 @@
             compilers_threads_semaphore,
         );
         compilers.load_from_dir(&dir).await;
-<<<<<<< HEAD
-        let client = SolidityClient::new(compilers);
-=======
 
         /* Otherwise, results in compilation warning if all extensions are disabled */
         #[allow(unused_mut)]
@@ -81,7 +71,6 @@
                 .with_middleware(sig_provider_extension::SigProvider::new(sig_provider).await?);
         }
 
->>>>>>> 5cb78e31
         Ok(Self {
             client: Arc::new(client),
         })
@@ -172,7 +161,6 @@
     let region = region.unwrap_or_default();
     if let Some(endpoint) = endpoint {
         return Some(Region::Custom { region, endpoint });
-<<<<<<< HEAD
     }
 
     // try to match with AWS regions, fail otherwise
@@ -184,19 +172,6 @@
         } => None,
         region => Some(region),
     }
-=======
-    }
-
-    // try to match with AWS regions, fail otherwise
-    let region = Region::from_str(&region).ok()?;
-    match region {
-        Region::Custom {
-            region: _,
-            endpoint: _,
-        } => None,
-        region => Some(region),
-    }
->>>>>>> 5cb78e31
 }
 
 fn new_bucket(settings: &S3FetcherSettings) -> anyhow::Result<Arc<Bucket>> {
