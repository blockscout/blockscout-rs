--- conflicted
+++ resolved
@@ -1,6 +1,6 @@
 [package]
 name = "smart-contract-verifier"
-version = "0.2.0"
+version = "0.3.0"
 # authors = [""]
 edition = "2021"
 repository = "https://github.com/blockscout/blockscout-rs"
@@ -9,46 +9,28 @@
 [dependencies]
 anyhow = "1.0"
 async-trait = "0.1"
-<<<<<<< HEAD
-bytes = "1.1"
+bytes = "1.2"
 chrono = "0.4"
 cron = "0.11"
-ethabi = "17.0"
-ethers-core = "0.13"
-ethers-solc = { version = "0.13", features = ["svm-solc"] }
+ethabi = "17.2"
+ethers-core = "0.17"
+ethers-solc = { version = "0.17", features = ["svm-solc"] }
 futures = "0.3"
 hex = "0.4"
 lazy_static = "1"
-minicbor = { version = "0.16", features = ["std"] }
+minicbor = { version = "0.18", features = ["std"] }
 parking_lot = "0.12"
 primitive-types = "0.11"
 prometheus = "0.13"
 reqwest = { version = "0.11", features = ["json"] }
-rust-s3 = "0.31"
+rust-s3 = "0.32"
 semver = "1.0"
 serde = { version = "1", features = ["derive"] }
 serde_json = "1"
-serde_with = "1.14"
-=======
-thiserror = "1.0"
-url = { version = "2.2", features = ["serde"] }
-minicbor = { version = "0.18", features = ["std"] }
-bytes = "1.2"
-config = "0.13"
+serde_with = "2"
+sha2 = "0.10"
 sscanf = "0.3"
-hex = "0.4"
-futures = "0.3"
-ethers-solc = { version = "0.17", features = ["svm-solc"] }
-ethers-core = "0.17"
-primitive-types = "0.11"
-serde_with = "2"
-ethabi = "17.2"
-rust-s3 = "0.32"
->>>>>>> 0b56cb70
-sha2 = "0.10"
-sscanf = "0.2"
 tempfile = "3.3"
-<<<<<<< HEAD
 thiserror = "1.0"
 tokio = { version = "1", features = ["macros"] }
 tracing = "0.1"
@@ -57,18 +39,6 @@
 [dev-dependencies]
 const_format = "0.2"
 pretty_assertions = "1.2"
-quick-xml = { version = "0.23", features = ["serialize"] }
+quick-xml = { version = "0.24", features = ["serialize"] }
 rand = "0.8"
-wiremock = "0.5"
-=======
-
-[patch.crates-io]
-ethers-solc = { git = "https://github.com/gakonst/ethers-rs", package = "ethers-solc", rev = "13a0144a" }
-
-[dev-dependencies]
-const_format = "0.2"
-rand = "0.8"
-wiremock = "0.5"
-quick-xml = { version = "0.24", features = ["serialize"] }
-pretty_assertions = "1.3"
->>>>>>> 0b56cb70
+wiremock = "0.5"