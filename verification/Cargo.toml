[package]
name = "verification"
version = "0.1.0"
# authors = [""]
edition = "2021"
repository = "https://github.com/blockscout/blockscout-rs/verification"

[dependencies]
actix-web = "4"
clap = { version = "3", features = ["derive"] }
serde = { version = "1", features = ["derive"] }
tokio = { version = "1", features = ["macros"] }
parking_lot = "0.12"
<<<<<<< HEAD
=======
ethers-solc = { git = "https://github.com/gakonst/ethers-rs", version = "0.3", features = ["svm-solc"] }
# compability with ethers-solc
svm = { package = "svm-rs", version = "0.2.9", git = "https://github.com/roynalnaruto/svm-rs" }
>>>>>>> 86b00c47
serde_json = "1"
log = "0.4"
env_logger = "0.9"
semver = "1.0"
anyhow = "1.0"
async-trait = "0.1"
<<<<<<< HEAD
thiserror = { version = "1.0" }
bytes = "1.1"
minicbor =  { version = "0.16", features = ["std"] }

ethers-solc = { git = "https://github.com/gakonst/ethers-rs", version = "0.3", features = ["svm-solc"] }
ethers-core = { git = "https://github.com/gakonst/ethers-rs", version = "0.6" }
# compability with ethers-solc
svm = { package = "svm-rs", version = "0.2.9", git = "https://github.com/roynalnaruto/svm-rs" }

[dev-dependencies]
futures = "0.3"
const_format = "0.2"
=======
thiserror = "1.0"

[dev-dependencies]
futures = "0.3"
>>>>>>> 86b00c47
<|MERGE_RESOLUTION|>--- conflicted
+++ resolved
@@ -11,22 +11,15 @@
 serde = { version = "1", features = ["derive"] }
 tokio = { version = "1", features = ["macros"] }
 parking_lot = "0.12"
-<<<<<<< HEAD
-=======
-ethers-solc = { git = "https://github.com/gakonst/ethers-rs", version = "0.3", features = ["svm-solc"] }
-# compability with ethers-solc
-svm = { package = "svm-rs", version = "0.2.9", git = "https://github.com/roynalnaruto/svm-rs" }
->>>>>>> 86b00c47
 serde_json = "1"
 log = "0.4"
 env_logger = "0.9"
 semver = "1.0"
 anyhow = "1.0"
 async-trait = "0.1"
-<<<<<<< HEAD
 thiserror = { version = "1.0" }
+minicbor =  { version = "0.16", features = ["std"] }
 bytes = "1.1"
-minicbor =  { version = "0.16", features = ["std"] }
 
 ethers-solc = { git = "https://github.com/gakonst/ethers-rs", version = "0.3", features = ["svm-solc"] }
 ethers-core = { git = "https://github.com/gakonst/ethers-rs", version = "0.6" }
@@ -35,10 +28,4 @@
 
 [dev-dependencies]
 futures = "0.3"
-const_format = "0.2"
-=======
-thiserror = "1.0"
-
-[dev-dependencies]
-futures = "0.3"
->>>>>>> 86b00c47
+const_format = "0.2"