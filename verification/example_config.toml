[server]
addr = "0.0.0.0:8043"

[sourcify]
api_url = "https://sourcify.dev/server/"
verification_attempts = 3
request_timeout = 10

[solidity]
<<<<<<< HEAD
compilers_list_url = "https://raw.githubusercontent.com/blockscout/solc-bin/main/list.json"
refresh_versions_schedule = "0 0 * * * * *"

[metrics]
endpoint = "/metrics"
addr = "0.0.0.0:6060"
=======

[solidity.fetcher.list]
refresh_versions_schedule = "0 0 * * * * *"
compilers_list_url = "https://solc-bin.ethereum.org/linux-amd64/list.json"
>>>>>>> eccad8b0
<|MERGE_RESOLUTION|>--- conflicted
+++ resolved
@@ -7,16 +7,11 @@
 request_timeout = 10
 
 [solidity]
-<<<<<<< HEAD
-compilers_list_url = "https://raw.githubusercontent.com/blockscout/solc-bin/main/list.json"
-refresh_versions_schedule = "0 0 * * * * *"
-
-[metrics]
-endpoint = "/metrics"
-addr = "0.0.0.0:6060"
-=======
 
 [solidity.fetcher.list]
 refresh_versions_schedule = "0 0 * * * * *"
 compilers_list_url = "https://solc-bin.ethereum.org/linux-amd64/list.json"
->>>>>>> eccad8b0
+
+[metrics]
+endpoint = "/metrics"
+addr = "0.0.0.0:6060"