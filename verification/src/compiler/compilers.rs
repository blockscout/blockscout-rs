use crate::compiler::{CompilerVersion, DownloadCache, Fetcher, VersionList};
use anyhow::anyhow;
use ethers_solc::{
    artifacts::{self, Severity},
    error::SolcError,
    CompilerInput, CompilerOutput, Solc,
};
use std::fmt::{Debug, Display};
use thiserror::Error;

#[derive(Debug, Error)]
pub enum CompilersError {
    #[error("Error while fetching compiler: {0:#}")]
    Fetch(anyhow::Error),
    #[error("Internal error while compiling: {0}")]
    Internal(#[from] SolcError),
    #[error("Compilation error: {0:?}")]
    Compilation(Vec<artifacts::Error>),
}

pub struct Compilers<T> {
    cache: DownloadCache,
    fetcher: T,
}

impl<T: Fetcher> Compilers<T> {
    pub fn new(fetcher: T) -> Self {
        Self {
            cache: DownloadCache::new(),
            fetcher,
        }
    }

    pub async fn compile(
        &self,
        compiler_version: &CompilerVersion,
        input: &CompilerInput,
    ) -> Result<CompilerOutput, CompilersError>
    where
        <T as Fetcher>::Error: Debug + Display,
    {
        let solc_path = self
            .cache
            .get(&self.fetcher, compiler_version)
            .await
            .map_err(|err| CompilersError::Fetch(anyhow!(err)))?;
        let solc = Solc::from(solc_path);
        let output = solc.compile(&input)?;

        // Compilations errors, warnings and info messages are returned in `CompilerOutput.error`
        let mut errors = Vec::new();
        for err in &output.errors {
            if err.severity == Severity::Error { errors.push(err.clone()) }
        }
        if !errors.is_empty() {
            return Err(CompilersError::Compilation(errors));
        }

        Ok(output)
    }
}

<<<<<<< HEAD
#[cfg(test)]
mod tests {
    use super::*;
    use crate::solidity::compiler_fetcher::{CompilerFetcher, Releases};
    use std::{env::temp_dir, str::FromStr};

    use async_once_cell::OnceCell;
    use ethers_solc::{
        artifacts::{Source, Sources},
    };
    use std::default::Default;

    async fn global_compilers() -> &'static Compilers<CompilerFetcher> {
        static COMPILERS: OnceCell<Compilers<CompilerFetcher>> = OnceCell::new();
        COMPILERS
            .get_or_init(async {
                let url = "https://solc-bin.ethereum.org/linux-amd64/list.json"
                    .try_into()
                    .expect("Getting url");
                let releases = Releases::fetch_from_url(&url)
                    .await
                    .expect("Fetch releases");
                let fetcher = CompilerFetcher::new(releases, temp_dir()).await;
                let compilers = Compilers::new(fetcher);
                compilers
            })
            .await
    }

    struct Input {
        source_code: String,
    }

    impl Input {
        pub fn with_source_code(source_code: String) -> Self {
            Self { source_code }
        }
    }

    impl From<Input> for CompilerInput {
        fn from(input: Input) -> Self {
            let mut compiler_input = CompilerInput {
                language: "Solidity".to_string(),
                sources: Sources::from([(
                    "source.sol".into(),
                    Source {
                        content: input.source_code,
                    },
                )]),
                settings: Default::default(),
            };
            compiler_input.settings.evm_version = None;
            compiler_input
        }
    }

    #[tokio::test]
    async fn successful_compilation() {
        let source_code = r#"
            pragma solidity ^0.8.10;
            // SPDX-License-Identifier: MIT

            contract SimpleStorage {
                uint storedData;

                function set(uint x) public {
                    storedData = x;
                }

                function get() public view returns (uint) {
                    return storedData;
                }
            }"#;

        let compilers = global_compilers().await;
        let input: CompilerInput = Input::with_source_code(source_code.into()).into();
        let version =
            CompilerVersion::from_str("v0.8.10+commit.fc410830").expect("Compiler version");

        let result = compilers
            .compile(&version, &input)
            .await
            .expect("Compilation failed");
        assert!(
            !result.contracts.is_empty(),
            "Result should consists of at least one contract"
        );
    }

    #[tokio::test]
    async fn can_compile_large_file() {
        let source_code = include_str!("test_data/large_smart_contract.sol");

        let compilers = global_compilers().await;
        let input: CompilerInput = Input::with_source_code(source_code.into()).into();
        let version =
            CompilerVersion::from_str("v0.5.9+commit.c68bc34e").expect("Compiler version");

        let result = compilers
            .compile(&version, &input)
            .await
            .expect("Compilation failed");
        assert!(
            !result.contracts.is_empty(),
            "Result should consists of at least one contract"
        );
    }

    #[tokio::test]
    async fn returns_compilation_error() {
        let source_code = r#"pragma solidity ^0.8.10; cont SimpleStorage {"#;

        let compilers = global_compilers().await;
        let input: CompilerInput = Input::with_source_code(source_code.into()).into();
        let version =
            CompilerVersion::from_str("v0.8.10+commit.fc410830").expect("Compiler version");

        let result = compilers
            .compile(&version, &input)
            .await
            .expect_err("Compilation should fail");
        match result {
            CompilersError::Compilation(errors) => {
                assert!(errors.into_iter().any(|err| err.r#type == "ParserError"))
            }
            _ => panic!("Invalid compilation error: {:?}", result),
        }
=======
impl<T: VersionList> VersionList for Compilers<T> {
    fn all_versions(&self) -> Vec<&CompilerVersion> {
        self.fetcher.all_versions()
>>>>>>> d6f59f93
    }
}<|MERGE_RESOLUTION|>--- conflicted
+++ resolved
@@ -50,7 +50,9 @@
         // Compilations errors, warnings and info messages are returned in `CompilerOutput.error`
         let mut errors = Vec::new();
         for err in &output.errors {
-            if err.severity == Severity::Error { errors.push(err.clone()) }
+            if err.severity == Severity::Error {
+                errors.push(err.clone())
+            }
         }
         if !errors.is_empty() {
             return Err(CompilersError::Compilation(errors));
@@ -60,17 +62,20 @@
     }
 }
 
-<<<<<<< HEAD
+impl<T: VersionList> VersionList for Compilers<T> {
+    fn all_versions(&self) -> Vec<&CompilerVersion> {
+        self.fetcher.all_versions()
+    }
+}
+
 #[cfg(test)]
 mod tests {
     use super::*;
-    use crate::solidity::compiler_fetcher::{CompilerFetcher, Releases};
+    use crate::solidity::{CompilerFetcher, Releases};
     use std::{env::temp_dir, str::FromStr};
 
     use async_once_cell::OnceCell;
-    use ethers_solc::{
-        artifacts::{Source, Sources},
-    };
+    use ethers_solc::artifacts::{Source, Sources};
     use std::default::Default;
 
     async fn global_compilers() -> &'static Compilers<CompilerFetcher> {
@@ -188,10 +193,5 @@
             }
             _ => panic!("Invalid compilation error: {:?}", result),
         }
-=======
-impl<T: VersionList> VersionList for Compilers<T> {
-    fn all_versions(&self) -> Vec<&CompilerVersion> {
-        self.fetcher.all_versions()
->>>>>>> d6f59f93
     }
 }