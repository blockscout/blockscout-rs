--- conflicted
+++ resolved
@@ -34,12 +34,7 @@
         creation_tx_input: &params.creation_bytecode,
         deployed_bytecode: &params.deployed_bytecode,
     };
-<<<<<<< HEAD
-    let response = compile_and_verify_handler(&compilers, input, true).await?;
-    metrics::count_verify_contract(&response, "json");
-=======
     let response = compile_and_verify_handler(&compilers, input, false).await?;
     metrics::count_verify_contract(&response.status, "json");
->>>>>>> 081e8bce
     Ok(Json(response))
 }