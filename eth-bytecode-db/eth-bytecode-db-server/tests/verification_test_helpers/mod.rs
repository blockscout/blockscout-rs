--- conflicted
+++ resolved
@@ -86,7 +86,6 @@
     base
 }
 
-<<<<<<< HEAD
 pub mod test_cases {
     use super::*;
     use amplify::set;
@@ -107,99 +106,12 @@
     {
         let db = init_db(test_suite_name, "test_returns_valid_source").await;
 
-        let test_data = test_input_data::input_data_1(source_type, MatchType::Partial);
+    let test_data = test_input_data::basic(source_type, MatchType::Partial);
 
         let db_url = db.db_url();
         let verifier_addr = init_verifier_server(service, test_data.verifier_response).await;
 
         let eth_bytecode_db_base = init_eth_bytecode_db_server(db_url, verifier_addr).await;
-=======
-pub async fn test_returns_valid_source<Service, Request>(
-    test_suite_name: &str,
-    service: Service,
-    route: &str,
-    request: Request,
-) where
-    Service: VerifierService,
-    Request: Serialize,
-{
-    let db = init_db(test_suite_name, "test_returns_valid_source").await;
-
-    let test_data = test_input_data::basic(service.source_type(), MatchType::Partial);
-
-    let db_url = db.db_url();
-    let verifier_addr = init_verifier_server(service, test_data.verifier_response).await;
-
-    let eth_bytecode_db_base = init_eth_bytecode_db_server(db_url, verifier_addr).await;
-
-    let response = reqwest::Client::new()
-        .post(eth_bytecode_db_base.join(route).unwrap())
-        .json(&request)
-        .send()
-        .await
-        .expect("Failed to send request");
-
-    // Assert that status code is success
-    if !response.status().is_success() {
-        let status = response.status();
-        let message = response.text().await.expect("Read body as text");
-        panic!(
-            "Invalid status code (success expected). Status: {}. Message: {}",
-            status, message
-        )
-    }
-
-    let verification_response: eth_bytecode_db_v2::VerifyResponse = response
-        .json()
-        .await
-        .expect("Response deserialization failed");
-
-    assert_eq!(
-        test_data.eth_bytecode_db_response, verification_response,
-        "Invalid verification response"
-    );
-}
-
-pub async fn test_verify_then_search<Service, Request>(
-    test_suite_name: &str,
-    service: Service,
-    route: &str,
-    verification_request: Request,
-) where
-    Service: VerifierService,
-    Request: Serialize,
-{
-    let db = init_db(test_suite_name, "test_verify_then_search").await;
-
-    let test_data = test_input_data::basic(service.source_type(), MatchType::Full);
-    let creation_input = test_data.creation_input().unwrap();
-    let deployed_bytecode = test_data.deployed_bytecode().unwrap();
-
-    let db_url = db.db_url();
-    let verifier_addr = init_verifier_server(service, test_data.verifier_response).await;
-
-    let eth_bytecode_db_base = init_eth_bytecode_db_server(db_url, verifier_addr).await;
-
-    let response = reqwest::Client::new()
-        .post(eth_bytecode_db_base.join(route).unwrap())
-        .json(&verification_request)
-        .send()
-        .await
-        .expect("Failed to send verification request");
-
-    let verification_response: eth_bytecode_db_v2::VerifyResponse = response
-        .json()
-        .await
-        .expect("Verification response deserialization failed");
-
-    let creation_input_search_response: eth_bytecode_db_v2::SearchSourcesResponse = {
-        let request = {
-            eth_bytecode_db_v2::SearchSourcesRequest {
-                bytecode: creation_input,
-                bytecode_type: eth_bytecode_db_v2::BytecodeType::CreationInput.into(),
-            }
-        };
->>>>>>> 440aa0de
 
         let response = reqwest::Client::new()
             .post(eth_bytecode_db_base.join(route).unwrap())
@@ -241,7 +153,7 @@
     {
         let db = init_db(test_suite_name, "test_verify_then_search").await;
 
-        let test_data = test_input_data::input_data_1(source_type, MatchType::Full);
+        let test_data = test_input_data::basic(source_type, MatchType::Full);
         let creation_input = test_data.creation_input().unwrap();
         let deployed_bytecode = test_data.deployed_bytecode().unwrap();
 
