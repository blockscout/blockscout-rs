<<<<<<< HEAD
pub mod verification;
=======
pub mod search;
pub mod tests;

pub(crate) use blockscout_display_bytes::Bytes as DisplayBytes;
>>>>>>> e16bf51c
<|MERGE_RESOLUTION|>--- conflicted
+++ resolved
@@ -1,8 +1,3 @@
-<<<<<<< HEAD
-pub mod verification;
-=======
 pub mod search;
 pub mod tests;
-
-pub(crate) use blockscout_display_bytes::Bytes as DisplayBytes;
->>>>>>> e16bf51c
+pub mod verification;