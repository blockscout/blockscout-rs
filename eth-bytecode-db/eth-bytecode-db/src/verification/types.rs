--- conflicted
+++ resolved
@@ -96,7 +96,16 @@
     }
 }
 
-<<<<<<< HEAD
+impl From<sea_orm_active_enums::SourceType> for SourceType {
+    fn from(source_type: sea_orm_active_enums::SourceType) -> Self {
+        match source_type {
+            sea_orm_active_enums::SourceType::Solidity => SourceType::Solidity,
+            sea_orm_active_enums::SourceType::Vyper => SourceType::Vyper,
+            sea_orm_active_enums::SourceType::Yul => SourceType::Yul,
+        }
+    }
+}
+
 impl TryFrom<smart_contract_verifier::SourceType> for SourceType {
     type Error = anyhow::Error;
 
@@ -118,14 +127,6 @@
             SourceType::Solidity => smart_contract_verifier::SourceType::Solidity,
             SourceType::Vyper => smart_contract_verifier::SourceType::Vyper,
             SourceType::Yul => smart_contract_verifier::SourceType::Yul,
-=======
-impl From<sea_orm_active_enums::SourceType> for SourceType {
-    fn from(source_type: sea_orm_active_enums::SourceType) -> Self {
-        match source_type {
-            sea_orm_active_enums::SourceType::Solidity => SourceType::Solidity,
-            sea_orm_active_enums::SourceType::Vyper => SourceType::Vyper,
-            sea_orm_active_enums::SourceType::Yul => SourceType::Yul,
->>>>>>> 6ed99c1a
         }
     }
 }
