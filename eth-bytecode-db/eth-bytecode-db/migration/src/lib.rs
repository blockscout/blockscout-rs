pub use sea_orm_migration::prelude::*;
use sea_orm_migration::sea_orm::{ConnectionTrait, Statement, TransactionTrait};

mod m20220101_000001_initial;
mod m20221118_182727_rename_types;
<<<<<<< HEAD
mod m20221130_231403_add_unique_files_name_and_content_index;
mod m20221201_015147_add_unique_bytecodes_source_id_and_type_index;
=======
mod m20221122_222955_add_indexes;
>>>>>>> e16bf51c

pub struct Migrator;

#[async_trait::async_trait]
impl MigratorTrait for Migrator {
    fn migrations() -> Vec<Box<dyn MigrationTrait>> {
        vec![
            Box::new(m20220101_000001_initial::Migration),
            Box::new(m20221118_182727_rename_types::Migration),
<<<<<<< HEAD
            Box::new(m20221130_231403_add_unique_files_name_and_content_index::Migration),
            Box::new(m20221201_015147_add_unique_bytecodes_source_id_and_type_index::Migration),
=======
            Box::new(m20221122_222955_add_indexes::Migration),
>>>>>>> e16bf51c
        ]
    }
}

pub async fn from_sql(manager: &SchemaManager<'_>, content: &str) -> Result<(), DbErr> {
    let stmnts: Vec<&str> = content.split(';').collect();
    let txn = manager.get_connection().begin().await?;
    for st in stmnts.into_iter() {
        txn.execute(Statement::from_string(
            manager.get_database_backend(),
            st.to_string(),
        ))
        .await
        .map_err(|e| DbErr::Migration(format!("{}\nQuery: {}", e, st)))?;
    }
    txn.commit().await
}<|MERGE_RESOLUTION|>--- conflicted
+++ resolved
@@ -3,12 +3,9 @@
 
 mod m20220101_000001_initial;
 mod m20221118_182727_rename_types;
-<<<<<<< HEAD
+mod m20221122_222955_add_indexes;
 mod m20221130_231403_add_unique_files_name_and_content_index;
 mod m20221201_015147_add_unique_bytecodes_source_id_and_type_index;
-=======
-mod m20221122_222955_add_indexes;
->>>>>>> e16bf51c
 
 pub struct Migrator;
 
@@ -18,12 +15,9 @@
         vec![
             Box::new(m20220101_000001_initial::Migration),
             Box::new(m20221118_182727_rename_types::Migration),
-<<<<<<< HEAD
+            Box::new(m20221122_222955_add_indexes::Migration),
             Box::new(m20221130_231403_add_unique_files_name_and_content_index::Migration),
             Box::new(m20221201_015147_add_unique_bytecodes_source_id_and_type_index::Migration),
-=======
-            Box::new(m20221122_222955_add_indexes::Migration),
->>>>>>> e16bf51c
         ]
     }
 }
