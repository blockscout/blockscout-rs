--- conflicted
+++ resolved
@@ -6,58 +6,37 @@
 # See more keys and their definitions at https://doc.rust-lang.org/cargo/reference/manifest.html
 
 [dependencies]
-anyhow = "1.0"
-blockscout-display-bytes = { version = "1.0", features = ["ethers-core"] }
-bytes = "1.3"
 entity = { path = "./entity" }
-<<<<<<< HEAD
 
 anyhow = "1.0"
+blockscout-display-bytes = "1.0"
 bytes = "1.2"
+ethabi = "18.0"
 ethers-core = "1.0"
 hex = "0.4"
+mismatch = "1.0"
 sea-orm = { version = "0.10", features = [
     "sqlx-postgres",
     "runtime-tokio-rustls",
     "macros",
 ] }
+semver = "1.0"
 serde = "1.0"
 serde_json = "1.0"
 smart-contract-verifier-proto = { path = "../../smart-contract-verifier/smart-contract-verifier-proto" }
+solidity-metadata = "1.0"
 thiserror = "1.0"
+tokio = "1.22"
 tonic = { version = "0.8", features = ["channel"] }
 tracing = "0.1"
+tracing-subscriber = { version = "0.3", features = ["env-filter"]}
 
 [dev-dependencies]
 async-trait = "0.1"
-blockscout-display-bytes = "1.0"
 migration = {path = "./migration"}
 mockall = "0.11"
 pretty_assertions = "1.3"
 rstest = "0.16"
-tokio = "1.22"
+sea-orm = { version = "*", features = ["mock"] }
 tokio-stream = { version = "0.1", features = ["net"] }
-tracing-subscriber = "0.3"
-=======
-ethabi = "18.0"
-ethers-core = "1.0"
-ethers-solc = { version = "1.0", features = ["async"] }
-futures = "0.3"
-hex = "0.4"
-mismatch = "1.0"
-sea-orm = { version = "0.10", features = [ "sqlx-postgres", "runtime-tokio-rustls", "macros", "postgres-array", "mock"] }
-semver = "1.0"
-serde = "1.0"
-serde_json = "1.0"
-solidity-metadata = "1.0"
-thiserror = "1.0"
-tokio = {version = "1.21", features = ["full"]}
-tracing = "0.1"
-tracing-subscriber = {version = "0.3", features = ["env-filter"]}
-
-[dev-dependencies]
-pretty_assertions = "1.2"
-url = "2.3"
-sea-orm-migration = {version = "0.10", features = ["runtime-tokio-rustls", "sqlx-postgres"]}
-migration = {path = "./migration"}
->>>>>>> e16bf51c
+url = "2.3"