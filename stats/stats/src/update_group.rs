//! Chart update groups.
//!
//! ## Justification
//!
//! Reasons to have update groups are listed in [data source module docs (Usage)](crate::data_source)
//! and `construct_update_group` macro docs.
//!
//! ## Usage
//!
//! You can also check [`data_source` documentation](crate::data_source), tests there, or
//! the actual usage in `stats-server` crate (`runtime_setup.rs`).
//!
//! Note: instructions provided here are for manual/direct usage of the update groups.
//! If you're not doing somerhing exceptional see instructions in `runtime_setup.rs`
//! that has everything already set up.
//!
//!
//! 1. Create multiple connected charts
//!    (e.g.
//!    [`DirectVecLocalDbChartSource`](crate::data_source::kinds::local_db::DirectVecLocalDbChartSource)
//!    or
//!    [`DailyCumulativeLocalDbChartSource`](crate::data_source::kinds::local_db::DailyCumulativeLocalDbChartSource)
//!    ).
//! 2. Construct simple (non-sync) update groups via `construct_update_group` macro (usually done in `../update_groups.rs`)
//! 3. Create mutexes (1-1 for each chart) (in general automatically done in `stats-server`, see instructions there
//!    in `runtime_setup.rs`)
//! 4. Create synchronous versions of groups with [`SyncUpdateGroup::new`]
//!    (in general automatically done in `stats-server`, see instructions there)
//!

use std::{
    collections::{BTreeMap, HashSet},
    marker::{Send, Sync},
    sync::Arc,
    vec::Vec,
};

use async_trait::async_trait;
use chrono::{NaiveDate, Utc};
use itertools::Itertools;
use sea_orm::{DatabaseConnection, DbErr};
use thiserror::Error;
use tokio::sync::{Mutex, MutexGuard};

use crate::{
    ChartError,
    charts::{ChartObject, chart_properties_portrait::imports::ChartKey},
    data_source::UpdateParameters,
    indexing_status::IndexingStatus,
};

#[derive(Error, Debug, PartialEq)]
#[error("Could not initialize update group: mutexes for {missing_mutexes:?} were not provided")]
pub struct InitializationError {
    pub missing_mutexes: Vec<String>,
}

// todo: use `trait-variant` once updated, probably
// only `async_trait` currently allows making trait objects
// https://github.com/rust-lang/impl-trait-utils/issues/34

/// Directed Acyclic Connected Graph of charts.
///
/// Generally (when there are >1 update groups), [`SyncUpdateGroup`]
/// should be used instead. It provides synchronization mechanism
/// that prevents data races between the groups.
#[async_trait]
pub trait UpdateGroup: core::fmt::Debug {
    // &self's is only to make fns dispatchable (and trait to be object-safe)

    /// Group name (usually equal to type name for simplicity)
    fn name(&self) -> String;
    /// List chart properties - members of the group.
    fn list_charts(&self) -> Vec<ChartObject>;
    /// Indexing status that is needed to update all enabled members of the group
    fn dependency_indexing_status_requirement(
        &self,
        enabled_charts: &HashSet<ChartKey>,
    ) -> IndexingStatus;
    /// List mutex ids of group members + their dependencies.
    /// Dependencies participate in updates, thus access to them needs to be
    /// synchronized as well.
    fn list_dependency_mutex_ids(&self) -> HashSet<String>;
    /// List mutex ids of particular group member dependencies (including the member itself).
    ///
    /// `None` if `chart_id`` is not a member.
    fn dependency_mutex_ids_of(&self, chart_id: &ChartKey) -> Option<HashSet<String>>;
    /// List chart keys of a particular group member dependencies (including the member itself).
    ///
    /// `None` if `chart_id`` is not a member.
    fn dependency_keys_of(&self, chart_id: &ChartKey) -> Option<HashSet<ChartKey>>;
    /// Create/init enabled charts with their dependencies (in DB) recursively.
    /// Idempotent, does nothing if the charts were previously initialized.
    ///
    /// `creation_time_override` is for overriding creation time (only works for not
    /// initialized charts). Helpful for testing.
    async fn create_charts(
        &self,
        db: &DatabaseConnection,
        creation_time_override: Option<chrono::DateTime<Utc>>,
        enabled_charts: &HashSet<ChartKey>,
    ) -> Result<(), DbErr>;
    /// Update enabled charts and their dependencies in one go.
    ///
    /// Recursively updates dependencies first.
    async fn update_charts<'a>(
        &self,
        params: UpdateParameters<'a>,
        enabled_charts: &HashSet<ChartKey>,
    ) -> Result<(), ChartError>;
    /// Reset the enabled charts so that they reupdate all their
    /// data starting from `from`
    ///
    /// Recursively applies the same to the dependencies first
    async fn set_next_update_from(
        &self,
        db: &DatabaseConnection,
        from: NaiveDate,
        enabled_charts: &HashSet<ChartKey>,
    ) -> Result<(), ChartError>;
}

/// Construct update group that implemants [`UpdateGroup`]. The main purpose of the
/// group is to update its members together.
///
/// All membere must implement [`trait@crate::ChartProperties`] and [`crate::data_source::DataSource`].
///
/// The behaviour is the following:
/// 1. when `create` or `update` is triggered, each member's correspinding method is triggered
/// 2. the method recursively updates/creates all of the member's dependencies
///
/// In addition, to update synchronization, the resulting group provides object-safe interface
/// for interacting with its members (charts). In particular, the charts themselves
/// intentionally do not have `self` parameter, which is present in the resulting group.
///
/// ## Usage
///
/// Basic usage:
/// ```rust
/// # use stats::data_source::kinds::{
/// # };
/// # use stats::{ChartProperties, Named, construct_update_group, types::timespans::DateValue, ChartError};
/// # use stats::data_source::{
/// #     kinds::{
/// #         local_db::{DirectVecLocalDbChartSource, parameters::update::batching::parameters::Batch30Days},
/// #         remote_db::{PullAllWithAndSort, RemoteDatabaseSource, StatementFromRange},
/// #         data_manipulation::map::{MapToString, StripExt},
/// #     },
/// #     types::{UpdateContext, UpdateParameters},
/// # };
/// # use stats::lines::NewBlocks;
/// # use chrono::NaiveDate;
/// # use entity::sea_orm_active_enums::ChartType;
/// # use std::ops::RangeInclusive;
/// # use sea_orm::Statement;
/// #
/// # struct DummyChartProperties;
/// #
/// # impl Named for DummyChartProperties {
/// #     fn name() -> String {
/// #         "dummyChart".into()
/// #     }
/// # }
/// # impl ChartProperties for DummyChartProperties {
/// #     type Resolution = NaiveDate;
/// #     fn chart_type() -> ChartType {
/// #         ChartType::Line
/// #     }
/// # }
/// #
/// # type DummyChart = DirectVecLocalDbChartSource<StripExt<NewBlocks>, Batch30Days, DummyChartProperties>;
///
/// construct_update_group!(ExampleUpdateGroup {
///     charts: [DummyChart],
/// });
/// ```
///
/// Since `update` and `create` are performed recursively it makes sense to include
/// all ancestors of members (i.e. dependencies, dependencies of them, etc.) into the group.
/// Otherwise the following may occur:
///
/// Let's say we have chart `A` that depends on `B`. We make an update group with only `A`.
///
/// > A ⇨ B
///
/// See possible configurations of enabled charts:
///
/// - Both `A` and `B` are enabled:\
/// > **A** ➡ **B**
/// > Group triggers `A`, which triggers `B`. Everything is fine.
///
/// - `A` is on, `B` is off:\
/// > **A** ➡ **B**\
/// > Group triggers `A`, which triggers `B`. Everything is fine.
///
/// - `A` is off, `B` is on:\
/// > A ⇨ B\
/// > Group only contains `A`, which means nothing is triggered. Quite counter-intuitive
/// > (`B` is not triggered even though it's enabled).
///
/// - `A` is off, `B` is off:\
/// > A ⇨ B\
/// > Nothing happens, as expected.
///
/// Therefore, to make working with updates easier, it is highly recommended to include all
/// dependencies into the group. Later this check might be included into the macro.
///
/// Similarly, it makes sense to include all dependants (unless they have some other heavy dependencies),
/// since it should be very lightweight to update them together.
///
/// ## Reasoning for macro
///
/// Since group member types are different (and trait impls have different associated types),
/// we can't use homogeneous collections like `Vec`.
///
/// Therefore, the macro helps to avoid boilerplate when defining the update groups.
///
/// ## Example
///
/// ```rust
<<<<<<< HEAD
/// # use stats::{
/// #     QueryFullIndexerTimestampRange, construct_update_group,
/// #     types::timespans::DateValue, ChartProperties, Named, ChartError,
/// #     ChartKey,
/// # };
/// # use stats::data_source::{
/// #     kinds::{
/// #         local_db::{DirectVecLocalDbChartSource, parameters::update::batching::parameters::Batch30Days},
/// #         remote_db::{PullAllWithAndSort, RemoteDatabaseSource, StatementFromRange},
/// #     },
/// #     types::{UpdateContext, UpdateParameters, IndexerMigrations},
/// # };
/// # use chrono::{NaiveDate, DateTime, Utc};
/// # use entity::sea_orm_active_enums::ChartType;
=======
/// # use stats::chart_prelude::*;
/// # use stats::construct_update_group;
>>>>>>> 996901f7
/// # use std::{ops::Range, collections::HashSet};
///
/// struct DummyRemoteStatement;
/// impl_db_choice!(DummyRemoteStatement, UseBlockscoutDB);
///
/// impl StatementFromRange for DummyRemoteStatement {
///     fn get_statement(range: Option<Range<DateTime<Utc>>>, _: &IndexerMigrations, _: &HashSet<ChartKey>) -> Statement {
///         todo!()
///     }
/// }
///
/// type DummyRemote = RemoteDatabaseSource<PullAllWithAndSort<DummyRemoteStatement, NaiveDate, String, QueryFullIndexerTimestampRange>>;
///
/// struct DummyChartProperties;
///
/// impl Named for DummyChartProperties {
///     fn name() -> String {
///         "dummyChart".into()
///     }
/// }
/// impl ChartProperties for DummyChartProperties {
///     type Resolution = NaiveDate;
///     fn chart_type() -> ChartType {
///         ChartType::Line
///     }
/// }
///
/// type DummyChart = DirectVecLocalDbChartSource<DummyRemote, Batch30Days, DummyChartProperties>;
///
/// construct_update_group!(ExampleUpdateGroup {
///     charts: [DummyChart],
/// });
/// ```
///
#[macro_export]
macro_rules! construct_update_group {
    ($group_name:ident {
        charts: [
            $($member:path),+
            $(,)?
        ] $(,)?
    }) => {
        #[derive(::core::fmt::Debug)]
        pub struct $group_name;

        #[::async_trait::async_trait]
        impl $crate::update_group::UpdateGroup for $group_name
        {
            fn name(&self) -> ::std::string::String {
                stringify!($group_name).into()
            }

            fn list_charts(&self) -> ::std::vec::Vec<$crate::ChartObject> {
                std::vec![
                    $(
                        $crate::ChartObject::construct_from_chart::<$member>(
                            <$member as $crate::query_dispatch::QuerySerialized>::new_for_dynamic_dispatch()
                        ),
                    )*
                ]
            }

            fn dependency_indexing_status_requirement(
                &self,
                enabled_charts: &::std::collections::HashSet<$crate::ChartKey>,
            ) -> $crate::indexing_status::IndexingStatus {
                use $crate::indexing_status::IndexingStatusTrait;

                $crate::indexing_status::IndexingStatus::most_restrictive_from(
                    [
                        $(
                            (
                                <$member as $crate::ChartProperties>::key(),
                                <$member as $crate::data_source::DataSource>::indexing_status_requirement_recursive()
                            ),
                        )*
                    ]
                    .into_iter()
                    .filter(|(k, _)| enabled_charts.contains(k))
                    .map(|(_, req)| req),
                )

            }

            fn list_dependency_mutex_ids(&self) -> ::std::collections::HashSet<::std::string::String> {
                let mut ids = ::std::collections::HashSet::new();
                $(
                    ids.extend(
                        <$member as $crate::data_source::DataSource>::all_dependencies_mutex_ids()
                            .into_iter()
                    );
                )*
                ids
            }

            fn dependency_mutex_ids_of(
                &self,
                chart_id: &$crate::ChartKey
            ) -> Option<::std::collections::HashSet<::std::string::String>> {
                $(
                    if chart_id == &<$member as $crate::ChartProperties>::key() {
                        return Some(
                            <$member as $crate::data_source::DataSource>::all_dependencies_mutex_ids()
                        );
                    }
                )*
                return None;
            }

            fn dependency_keys_of(
                &self,
                chart_id: &$crate::ChartKey)
            -> Option<::std::collections::HashSet<$crate::ChartKey>> {
                $(
                    if chart_id == &<$member as $crate::ChartProperties>::key() {
                        return Some(
                            <$member as $crate::data_source::DataSource>::all_dependencies_chart_keys()
                        );
                    }
                )*
                return None;
            }

            async fn create_charts(
                &self,
                #[allow(unused)]
                db: &sea_orm::DatabaseConnection,
                #[allow(unused)]
                creation_time_override: ::std::option::Option<
                    ::chrono::DateTime<::chrono::Utc>
                >,
                #[allow(unused)]
                enabled_charts: &::std::collections::HashSet<$crate::ChartKey>,
            ) -> Result<(), sea_orm::DbErr> {
                let current_time = creation_time_override.unwrap_or_else(|| ::chrono::Utc::now());
                $(
                    if enabled_charts.contains(&<$member as $crate::ChartProperties>::key()) {
                        <$member as $crate::data_source::DataSource>::init_recursively(
                            db, &current_time
                        ).await?;
                    }
                )*
                Ok(())
            }

            // updates are expected to be unique by group name & update time; this instrumentation
            // should allow to single out one update process in logs
            #[::tracing::instrument(
                skip_all,
                fields(update_group=self.name(), update_time),
                level = tracing::Level::INFO
            )]
            async fn update_charts<'a>(
                &self,
                params: $crate::data_source::UpdateParameters<'a>,
                #[allow(unused)]
                enabled_charts: &::std::collections::HashSet<$crate::ChartKey>,
            ) -> Result<(), $crate::ChartError> {
                let cx = $crate::data_source::UpdateContext::from_params_now_or_override(params);
                ::tracing::Span::current().record("update_time", ::std::format!("{}",&cx.time));
                $(
                    if enabled_charts.contains(&<$member as $crate::ChartProperties>::key()) {
                        <$member as $crate::data_source::DataSource>::update_recursively(&cx).await?;
                    }
                )*
                Ok(())
            }

            // pretty straightforward, no need for instrumentation
            async fn set_next_update_from(
                &self,
                #[allow(unused)]
                db: &sea_orm::DatabaseConnection,
                from: chrono::NaiveDate,
                #[allow(unused)]
                enabled_charts: &::std::collections::HashSet<$crate::ChartKey>,
            ) -> Result<(), $crate::ChartError> {
                $(
                    if enabled_charts.contains(&<$member as $crate::ChartProperties>::key()) {
                        <$member as $crate::data_source::DataSource>::set_next_update_from_recursively(db, from.clone()).await?;
                    }
                )*
                Ok(())
            }
        }

    };
}

pub type ArcUpdateGroup = Arc<dyn UpdateGroup + Send + Sync + 'static>;

/// Synchronized update group. Wrapper around [`UpdateGroup`] with
/// synchronization mechanism.
///
/// ## Deadlock-free
/// Deadlock-free, as long as only `SyncUpdateGroup`s are used
/// and mapping name-mutex is consistent between the groups
/// (i.e. single mutex is shared for the chart with the
/// same name (= same chart, since names must be unique)).
///
/// This is achieved using deadlock ordering.
/// For more info see [link, section "lock ordering"](https://www.cs.cornell.edu/courses/cs4410/2017su/lectures/lec09-deadlock.html)
///
/// The order is a lexicographical order of chart (data source) mutex IDs
#[derive(Debug, Clone)]
pub struct SyncUpdateGroup {
    /// Mutexes. Acquired in lexicographical order (=order within `BTreeMap`)
    dependencies_mutexes: BTreeMap<String, Arc<Mutex<()>>>,
    inner: ArcUpdateGroup,
}

impl SyncUpdateGroup {
    /// `all_chart_mutexes` must contain mutexes for all members of the group + their dependencies
    /// (will return error otherwise).
    ///
    /// These mutexes must be shared across all groups in order for synchronization to work.
    pub fn new(
        all_chart_mutexes: &BTreeMap<String, Arc<Mutex<()>>>,
        inner: ArcUpdateGroup,
    ) -> Result<Self, InitializationError>
    where
        Self: Sized,
    {
        let dependencies: HashSet<String> = inner.list_dependency_mutex_ids();
        let received_charts: HashSet<String> = all_chart_mutexes.keys().cloned().collect();
        let missing_mutexes = dependencies
            .difference(&received_charts)
            .map(|s| (*s).to_owned())
            .collect_vec();

        let mut dependencies_mutexes = BTreeMap::new();

        for dependency_name in dependencies {
            let mutex = all_chart_mutexes
                .get(&dependency_name)
                .ok_or(InitializationError {
                    missing_mutexes: missing_mutexes.clone(),
                })?;
            dependencies_mutexes.insert(dependency_name.to_owned(), mutex.clone());
        }
        Ok(Self {
            dependencies_mutexes,
            inner,
        })
    }

    /// See [`UpdateGroup::name`]
    pub fn name(&self) -> String {
        self.inner.name()
    }

    /// See [`UpdateGroup::list_charts`]
    pub fn list_charts(&self) -> Vec<ChartObject> {
        self.inner.list_charts()
    }

    /// See [`UpdateGroup::dependency_indexing_status_requirement`]
    pub fn dependency_indexing_status_requirement(
        &self,
        enabled_charts: &HashSet<ChartKey>,
    ) -> IndexingStatus {
        self.inner
            .dependency_indexing_status_requirement(enabled_charts)
    }

    /// See [`UpdateGroup::list_dependency_mutex_ids`]
    pub fn list_dependency_mutex_ids(&self) -> HashSet<String> {
        self.inner.list_dependency_mutex_ids()
    }

    /// See [`UpdateGroup::dependency_mutex_ids_of`]
    pub fn dependency_mutex_ids_of(&self, chart_id: &crate::ChartKey) -> Option<HashSet<String>> {
        self.inner.dependency_mutex_ids_of(chart_id)
    }
}

impl SyncUpdateGroup {
    /// Ignores missing elements
    fn joint_dependencies_mutex_ids_of(&self, charts: &HashSet<ChartKey>) -> HashSet<String> {
        let mut result = HashSet::new();
        for id in charts {
            let Some(dependencies_ids) = self.inner.dependency_mutex_ids_of(id) else {
                tracing::warn!(
                    update_group = self.name(),
                    "`dependency_mutex_ids_of` of member chart '{id}' returned `None`. Expected `Some(..)`"
                );
                continue;
            };
            result.extend(dependencies_ids.into_iter().map(|s| s.to_owned()))
        }
        result
    }

    async fn lock_in_order(&self, mut to_lock: HashSet<String>) -> Vec<MutexGuard<'_, ()>> {
        let mut guards = vec![];
        // .iter() is ordered by key, so order is followed
        for (name, mutex) in self.dependencies_mutexes.iter() {
            if to_lock.remove(name) {
                tracing::debug!(update_group = self.name(), mutex_id = name, "locking mutex");
                let guard = match mutex.try_lock() {
                    Ok(v) => v,
                    Err(_) => {
                        tracing::info!(
                            update_group = self.name(),
                            mutex_id = name,
                            "found locked update mutex, waiting for unlock"
                        );
                        mutex.lock().await
                    }
                };
                guards.push(guard);
            }
        }
        if !to_lock.is_empty() {
            tracing::warn!(
                update_group = self.name(),
                "did not lock mutexes for all dependencies, this might lead \
                to inaccuracies in calculations. missing mutexes for: {:?}",
                to_lock
            )
        }
        guards
    }

    // (enabled_members, enabled_members_with_deps)
    fn get_enabled_members_with_deps(
        &self,
        enabled_charts: &HashSet<ChartKey>,
    ) -> (HashSet<ChartKey>, HashSet<String>) {
        let members: HashSet<ChartKey> = self
            .list_charts()
            .into_iter()
            .map(|c| c.properties.key)
            .collect();
        // in-place intersection
        let enabled_members: HashSet<ChartKey> = members
            .into_iter()
            .filter(|m| enabled_charts.contains(m))
            .collect();
        let enabled_members_with_deps_mutex_ids =
            self.joint_dependencies_mutex_ids_of(&enabled_members);
        (enabled_members, enabled_members_with_deps_mutex_ids)
    }

    /// Lock only enabled charts (that are also group members) and their dependencies
    ///
    /// Returns joint mutex guard and enabled group members list
    async fn lock_enabled_and_dependencies(
        &self,
        enabled_charts: &HashSet<ChartKey>,
    ) -> ChartsMutexGuards<'_> {
        let (enabled_members, enabled_members_with_deps) =
            self.get_enabled_members_with_deps(enabled_charts);
        // order is very important to prevent deadlocks
        let joint_guard = self.lock_in_order(enabled_members_with_deps).await;
        ChartsMutexGuards {
            _mutexes_for_charts_with_dependenices: joint_guard,
            charts: enabled_members,
        }
    }

    /// Ignores unknown names
    ///
    /// Performs [`UpdateGroup::create_charts`] synchronizing w/ other actions
    /// using mutexes
    pub async fn create_charts_sync(
        &self,
        db: &DatabaseConnection,
        creation_time_override: Option<chrono::DateTime<Utc>>,
        enabled_charts: &HashSet<ChartKey>,
    ) -> Result<(), ChartError> {
        let charts_locked_mutexes = self.lock_enabled_and_dependencies(enabled_charts).await;
        self.inner
            .create_charts(db, creation_time_override, charts_locked_mutexes.charts())
            .await
            .map_err(ChartError::StatsDB)
    }

    /// Ignores unknown names
    ///
    /// Performs [`UpdateGroup::update_charts`] synchronizing w/ other actions
    /// using mutexes
    pub async fn update_charts_sync(
        &self,
        params: UpdateParameters<'_>,
        enabled_charts: &HashSet<ChartKey>,
    ) -> Result<(), ChartError> {
        let locked_enabled_members = self.lock_enabled_and_dependencies(enabled_charts).await;
        tracing::info!(
            update_group = self.name(),
            "updating group with enabled members {:?}",
            locked_enabled_members.charts()
        );
        self.inner
            .update_charts(params, locked_enabled_members.charts())
            .await
    }

    /// Ignores unknown names
    ///
    /// Performs [`UpdateGroup::set_next_update_from`] synchronizing w/ other actions
    /// using mutexes
    pub async fn set_next_update_from_sync(
        &self,
        db: &DatabaseConnection,
        from: NaiveDate,
        enabled_charts: &HashSet<ChartKey>,
    ) -> Result<(), ChartError> {
        let locked_enabled_members = self.lock_enabled_and_dependencies(enabled_charts).await;
        tracing::info!(
            update_group = self.name(),
            "setting next update from {} for members {:?}",
            from,
            locked_enabled_members.charts()
        );
        self.inner
            .set_next_update_from(db, from, locked_enabled_members.charts())
            .await
    }

    /// Ignores non-member charts
    pub fn enabled_members_with_deps(
        &self,
        enabled_charts: &HashSet<ChartKey>,
    ) -> HashSet<ChartKey> {
        let mut result = HashSet::new();
        for id in enabled_charts {
            let Some(dependencies_ids) = self.inner.dependency_keys_of(id) else {
                tracing::warn!(
                    update_group = self.name(),
                    "`dependency_mutex_ids_of` of member chart '{id}' returned `None`. Expected `Some(..)`"
                );
                continue;
            };
            result.extend(dependencies_ids.into_iter().map(|s| s.to_owned()))
        }
        result
    }
}

/// Mutexes for the listed charts as well as their
/// dependencies
pub struct ChartsMutexGuards<'a> {
    _mutexes_for_charts_with_dependenices: Vec<MutexGuard<'a, ()>>,
    charts: HashSet<ChartKey>,
}

impl ChartsMutexGuards<'_> {
    /// Charts for which the mutexes were locked in the first place
    pub fn charts(&self) -> &HashSet<ChartKey> {
        &self.charts
    }

    /// Extends content of current guard with another
    pub fn extend(&mut self, other: Self) {
        self._mutexes_for_charts_with_dependenices
            .extend(other._mutexes_for_charts_with_dependenices);
        self.charts.extend(other.charts);
    }
}

#[cfg(test)]
mod tests {
    use std::{collections::BTreeMap, sync::Arc};
    use tokio::sync::Mutex;

    use crate::{
        data_source::DataSource,
        lines::{ContractsGrowth, NewContracts},
        update_group::InitializationError,
    };

    use super::SyncUpdateGroup;

    construct_update_group!(GroupWithoutDependencies {
        charts: [ContractsGrowth],
    });

    #[test]
    fn new_checks_mutexes() {
        let mutexes: BTreeMap<String, Arc<Mutex<()>>> = [(
            ContractsGrowth::mutex_id().unwrap(),
            Arc::new(Mutex::new(())),
        )]
        .into();

        // need for consistent comparison of errors
        fn sorted_init_error(e: InitializationError) -> InitializationError {
            let InitializationError {
                mut missing_mutexes,
            } = e;
            missing_mutexes.sort();
            InitializationError { missing_mutexes }
        }

        assert_eq!(
            SyncUpdateGroup::new(&mutexes, Arc::new(GroupWithoutDependencies))
                .map_err(sorted_init_error)
                .unwrap_err(),
            sorted_init_error(InitializationError {
                missing_mutexes: vec![NewContracts::mutex_id().unwrap(),]
            })
        );
    }
}<|MERGE_RESOLUTION|>--- conflicted
+++ resolved
@@ -218,25 +218,8 @@
 /// ## Example
 ///
 /// ```rust
-<<<<<<< HEAD
-/// # use stats::{
-/// #     QueryFullIndexerTimestampRange, construct_update_group,
-/// #     types::timespans::DateValue, ChartProperties, Named, ChartError,
-/// #     ChartKey,
-/// # };
-/// # use stats::data_source::{
-/// #     kinds::{
-/// #         local_db::{DirectVecLocalDbChartSource, parameters::update::batching::parameters::Batch30Days},
-/// #         remote_db::{PullAllWithAndSort, RemoteDatabaseSource, StatementFromRange},
-/// #     },
-/// #     types::{UpdateContext, UpdateParameters, IndexerMigrations},
-/// # };
-/// # use chrono::{NaiveDate, DateTime, Utc};
-/// # use entity::sea_orm_active_enums::ChartType;
-=======
 /// # use stats::chart_prelude::*;
 /// # use stats::construct_update_group;
->>>>>>> 996901f7
 /// # use std::{ops::Range, collections::HashSet};
 ///
 /// struct DummyRemoteStatement;
