--- conflicted
+++ resolved
@@ -2,24 +2,7 @@
 
 use std::{collections::HashSet, ops::Range};
 
-<<<<<<< HEAD
-use crate::{
-    ChartKey, ChartProperties, Named,
-    charts::db_interaction::read::QueryFullIndexerTimestampRange,
-    data_source::{
-        kinds::{
-            local_db::{
-                DirectVecLocalDbChartSource, parameters::update::batching::parameters::Batch30Days,
-            },
-            remote_db::{PullAllWithAndSort, RemoteDatabaseSource, StatementFromRange},
-        },
-        types::IndexerMigrations,
-    },
-    indexing_status::{BlockscoutIndexingStatus, IndexingStatus, UserOpsIndexingStatus},
-};
-=======
 use crate::chart_prelude::*;
->>>>>>> 996901f7
 
 use blockscout_db::entity::user_operations;
 
