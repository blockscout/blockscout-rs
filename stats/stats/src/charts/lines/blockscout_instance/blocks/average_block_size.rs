use std::{collections::HashSet, ops::Range};

<<<<<<< HEAD
use crate::{
    ChartKey, ChartProperties, Named,
    charts::db_interaction::read::QueryFullIndexerTimestampRange,
    data_source::{
        kinds::{
            data_manipulation::{
                map::{MapParseTo, MapToString, StripExt},
                resolutions::average::AverageLowerResolution,
            },
            local_db::{
                DirectVecLocalDbChartSource,
                parameters::update::batching::parameters::{
                    Batch30Days, Batch30Weeks, Batch30Years, Batch36Months,
                },
            },
            remote_db::{PullAllWithAndSort, RemoteDatabaseSource, StatementFromRange},
        },
        types::IndexerMigrations,
    },
    define_and_impl_resolution_properties,
    types::timespans::{Month, Week, Year},
    utils::sql_with_range_filter_opt,
};

use chrono::{DateTime, NaiveDate, Utc};
use entity::sea_orm_active_enums::ChartType;
use sea_orm::{DbBackend, Statement};
=======
use crate::chart_prelude::*;
>>>>>>> 996901f7

use super::new_blocks::{NewBlocksInt, NewBlocksMonthlyInt};

pub struct AverageBlockSizeStatement;
impl_db_choice!(AverageBlockSizeStatement, UseBlockscoutDB);

impl StatementFromRange for AverageBlockSizeStatement {
    fn get_statement(
        range: Option<Range<DateTime<Utc>>>,
        _: &IndexerMigrations,
        _: &HashSet<ChartKey>,
    ) -> Statement {
        sql_with_range_filter_opt!(
            DbBackend::Postgres,
            r#"
                SELECT
                    DATE(blocks.timestamp) as date,
                    ROUND(AVG(blocks.size))::TEXT as value
                FROM blocks
                WHERE
                    blocks.timestamp != to_timestamp(0) AND
                    consensus = true {filter}
                GROUP BY date
            "#,
            [],
            "blocks.timestamp",
            range,
        )
    }
}

pub type AverageBlockSizeRemote = RemoteDatabaseSource<
    PullAllWithAndSort<
        AverageBlockSizeStatement,
        NaiveDate,
        String,
        QueryFullIndexerTimestampRange,
    >,
>;

pub struct Properties;

impl Named for Properties {
    fn name() -> String {
        "averageBlockSize".into()
    }
}

impl ChartProperties for Properties {
    type Resolution = NaiveDate;

    fn chart_type() -> ChartType {
        ChartType::Line
    }
}

define_and_impl_resolution_properties!(
    define_and_impl: {
        WeeklyProperties: Week,
        MonthlyProperties: Month,
        YearlyProperties: Year,
    },
    base_impl: Properties
);

pub type AverageBlockSize =
    DirectVecLocalDbChartSource<AverageBlockSizeRemote, Batch30Days, Properties>;
type AverageBlockSizeS = StripExt<AverageBlockSize>;

pub type AverageBlockSizeWeekly = DirectVecLocalDbChartSource<
    MapToString<AverageLowerResolution<MapParseTo<AverageBlockSizeS, f64>, NewBlocksInt, Week>>,
    Batch30Weeks,
    WeeklyProperties,
>;
pub type AverageBlockSizeMonthly = DirectVecLocalDbChartSource<
    MapToString<AverageLowerResolution<MapParseTo<AverageBlockSizeS, f64>, NewBlocksInt, Month>>,
    Batch36Months,
    MonthlyProperties,
>;
type AverageBlockSizeMonthlyS = StripExt<AverageBlockSizeMonthly>;
pub type AverageBlockSizeYearly = DirectVecLocalDbChartSource<
    MapToString<
        AverageLowerResolution<
            MapParseTo<AverageBlockSizeMonthlyS, f64>,
            NewBlocksMonthlyInt,
            Year,
        >,
    >,
    Batch30Years,
    YearlyProperties,
>;

#[cfg(test)]
mod tests {
    use super::*;
    use crate::tests::simple_test::simple_test_chart;

    #[tokio::test]
    #[ignore = "needs database to run"]
    async fn update_average_block_size() {
        simple_test_chart::<AverageBlockSize>(
            "update_average_block_size",
            vec![
                ("2022-11-09", "1000"),
                ("2022-11-10", "2726"),
                ("2022-11-11", "3247"),
                ("2022-11-12", "2904"),
                ("2022-12-01", "3767"),
                ("2023-01-01", "4630"),
                ("2023-02-01", "5493"),
                ("2023-03-01", "1356"),
            ],
        )
        .await;
    }

    #[tokio::test]
    #[ignore = "needs database to run"]
    async fn update_average_block_size_weekly() {
        simple_test_chart::<AverageBlockSizeWeekly>(
            "update_average_block_size_weekly",
            vec![
                ("2022-11-07", "2785.5555555555557"),
                ("2022-11-28", "3767"),
                ("2022-12-26", "4630"),
                ("2023-01-30", "5493"),
                ("2023-02-27", "1356"),
            ],
        )
        .await;
    }

    #[tokio::test]
    #[ignore = "needs database to run"]
    async fn update_average_block_size_monthly() {
        simple_test_chart::<AverageBlockSizeMonthly>(
            "update_average_block_size_monthly",
            vec![
                ("2022-11-01", "2785.5555555555557"),
                ("2022-12-01", "3767"),
                ("2023-01-01", "4630"),
                ("2023-02-01", "5493"),
                ("2023-03-01", "1356"),
            ],
        )
        .await;
    }

    #[tokio::test]
    #[ignore = "needs database to run"]
    async fn update_average_block_size_yearly() {
        simple_test_chart::<AverageBlockSizeYearly>(
            "update_average_block_size_yearly",
            vec![
                ("2022-01-01", "2883.7"),
                ("2023-01-01", "3826.3333333333335"),
            ],
        )
        .await;
    }
}<|MERGE_RESOLUTION|>--- conflicted
+++ resolved
@@ -1,36 +1,6 @@
 use std::{collections::HashSet, ops::Range};
 
-<<<<<<< HEAD
-use crate::{
-    ChartKey, ChartProperties, Named,
-    charts::db_interaction::read::QueryFullIndexerTimestampRange,
-    data_source::{
-        kinds::{
-            data_manipulation::{
-                map::{MapParseTo, MapToString, StripExt},
-                resolutions::average::AverageLowerResolution,
-            },
-            local_db::{
-                DirectVecLocalDbChartSource,
-                parameters::update::batching::parameters::{
-                    Batch30Days, Batch30Weeks, Batch30Years, Batch36Months,
-                },
-            },
-            remote_db::{PullAllWithAndSort, RemoteDatabaseSource, StatementFromRange},
-        },
-        types::IndexerMigrations,
-    },
-    define_and_impl_resolution_properties,
-    types::timespans::{Month, Week, Year},
-    utils::sql_with_range_filter_opt,
-};
-
-use chrono::{DateTime, NaiveDate, Utc};
-use entity::sea_orm_active_enums::ChartType;
-use sea_orm::{DbBackend, Statement};
-=======
 use crate::chart_prelude::*;
->>>>>>> 996901f7
 
 use super::new_blocks::{NewBlocksInt, NewBlocksMonthlyInt};
 
