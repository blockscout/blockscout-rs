use super::insert::{insert_data_many, DateValue};
use crate::{metrics, Chart, UpdateError};
use async_trait::async_trait;
use blockscout_db::entity::blocks;
use chrono::NaiveDate;
use entity::chart_data;
use sea_orm::{prelude::*, sea_query, FromQueryResult, QueryOrder, QuerySelect};

#[async_trait]
pub trait ChartFullUpdater: Chart {
    async fn get_values(
        &self,
        blockscout: &DatabaseConnection,
    ) -> Result<Vec<DateValue>, UpdateError>;

    async fn update_with_values(
        &self,
        db: &DatabaseConnection,
        blockscout: &DatabaseConnection,
        _force_full: bool,
    ) -> Result<(), UpdateError> {
        let chart_id = super::find_chart(db, self.name())
            .await
            .map_err(UpdateError::StatsDB)?
            .ok_or_else(|| UpdateError::NotFound(self.name().into()))?;
        let values = {
            let _timer = metrics::CHART_FETCH_NEW_DATA_TIME
                .with_label_values(&[self.name()])
                .start_timer();
            self.get_values(blockscout)
                .await?
                .into_iter()
                .map(|value| value.active_model(chart_id, None))
        };
        insert_data_many(db, values)
            .await
            .map_err(UpdateError::BlockscoutDB)?;
        Ok(())
    }
}

#[derive(Debug, FromQueryResult)]
struct SyncInfo {
    pub date: NaiveDate,
    pub value: String,
    pub min_blockscout_block: Option<i64>,
}

#[derive(FromQueryResult)]
struct MinBlock {
    min_block: i64,
}

pub async fn get_min_block_blockscout(blockscout: &DatabaseConnection) -> Result<i64, DbErr> {
    let min_block = blocks::Entity::find()
        .select_only()
        .column_as(
            sea_query::Expr::col(blocks::Column::Number).min(),
            "min_block",
        )
        .filter(blocks::Column::Consensus.eq(true))
        .into_model::<MinBlock>()
        .one(blockscout)
        .await?;

    min_block
        .map(|r| r.min_block)
        .ok_or_else(|| DbErr::RecordNotFound("no blocks found in blockscout database".into()))
}

#[async_trait]
pub trait ChartUpdater: Chart {
    async fn get_values(
        &self,
        blockscout: &DatabaseConnection,
        last_row: Option<DateValue>,
    ) -> Result<Vec<DateValue>, UpdateError>;

    async fn update_with_values(
        &self,
        db: &DatabaseConnection,
        blockscout: &DatabaseConnection,
        force_full: bool,
    ) -> Result<(), UpdateError> {
        let chart_id = super::find_chart(db, self.name())
            .await
            .map_err(UpdateError::StatsDB)?
            .ok_or_else(|| UpdateError::NotFound(self.name().into()))?;
        let min_blockscout_block = get_min_block_blockscout(blockscout)
            .await
            .map_err(UpdateError::BlockscoutDB)?;
<<<<<<< HEAD
        let last_row: Option<DateValue> = if force_full {
            tracing::info!(
                min_blockscout_block = min_blockscout_block,
                chart = self.name(),
                "running full update due to force override"
            );
            None
        } else {
            let last_row: Option<SyncInfo> = chart_data::Entity::find()
                .column(chart_data::Column::Date)
                .column(chart_data::Column::Value)
                .column(chart_data::Column::MinBlockscoutBlock)
                .filter(chart_data::Column::ChartId.eq(chart_id))
                .order_by_desc(chart_data::Column::Date)
                .offset(1)
                .into_model()
                .one(db)
                .await
                .map_err(UpdateError::StatsDB)?;

            match last_row {
                Some(row) => {
                    if let Some(block) = row.min_blockscout_block {
                        if block == min_blockscout_block {
                            tracing::info!(
                                min_blockscout_block = min_blockscout_block,
                                min_chart_block = block,
                                chart = self.name(),
                                "running partial update"
                            );
                            Some(DateValue {
                                date: row.date,
                                value: row.value,
                            })
                        } else {
                            tracing::info!(
                                min_blockscout_block = min_blockscout_block,
                                min_chart_block = block,
                                chart = self.name(),
                                "running full update due to min blocks mismatch"
                            );
                            None
                        }
                    } else {
                        tracing::info!(
                            min_blockscout_block = min_blockscout_block,
                            chart = self.name(),
                            "running full update due to lack of saved min block"
                        );
                        None
                    }
                }
                None => {
                    tracing::info!(
                        min_blockscout_block = min_blockscout_block,
                        chart = self.name(),
                        "running full update due to lack of history data"
                    );
                    None
                }
            }
        };
=======
        let last_row = get_last_row(self, chart_id, min_blockscout_block, db, force_full).await?;
>>>>>>> c5e81999
        let values = {
            let _timer = metrics::CHART_FETCH_NEW_DATA_TIME
                .with_label_values(&[self.name()])
                .start_timer();
            self.get_values(blockscout, last_row)
                .await?
                .into_iter()
                .map(|value| value.active_model(chart_id, Some(min_blockscout_block)))
        };
        insert_data_many(db, values)
            .await
            .map_err(UpdateError::StatsDB)?;
        Ok(())
    }
}

async fn get_last_row<C>(
    chart: &C,
    chart_id: i32,
    min_blockscout_block: i64,
    db: &DatabaseConnection,
    force_full: bool,
) -> Result<Option<NaiveDate>, UpdateError>
where
    C: Chart + ?Sized,
{
    let last_row: Option<NaiveDate> = if force_full {
        tracing::info!(
            min_blockscout_block = min_blockscout_block,
            chart = chart.name(),
            "running full update due to force override"
        );
        None
    } else {
        let last_row = chart_data::Entity::find()
            .column(chart_data::Column::Date)
            .filter(chart_data::Column::ChartId.eq(chart_id))
            .order_by_desc(chart_data::Column::Date)
            .into_model::<SyncInfo>()
            .one(db)
            .await
            .map_err(UpdateError::StatsDB)?;

        match last_row {
            Some(row) => {
                if let Some(block) = row.min_blockscout_block {
                    if block == min_blockscout_block {
                        tracing::info!(
                            min_blockscout_block = min_blockscout_block,
                            min_chart_block = block,
                            last_row = ?row.date,
                            chart = chart.name(),
                            "running partial update"
                        );
                        Some(row.date)
                    } else {
                        tracing::info!(
                            min_blockscout_block = min_blockscout_block,
                            min_chart_block = block,
                            chart = chart.name(),
                            "running full update due to min blocks mismatch"
                        );
                        None
                    }
                } else {
                    tracing::info!(
                        min_blockscout_block = min_blockscout_block,
                        chart = chart.name(),
                        "running full update due to lack of saved min block"
                    );
                    None
                }
            }
            None => {
                tracing::info!(
                    min_blockscout_block = min_blockscout_block,
                    chart = chart.name(),
                    "running full update due to lack of history data"
                );
                None
            }
        }
    };

    Ok(last_row)
}<|MERGE_RESOLUTION|>--- conflicted
+++ resolved
@@ -89,72 +89,7 @@
         let min_blockscout_block = get_min_block_blockscout(blockscout)
             .await
             .map_err(UpdateError::BlockscoutDB)?;
-<<<<<<< HEAD
-        let last_row: Option<DateValue> = if force_full {
-            tracing::info!(
-                min_blockscout_block = min_blockscout_block,
-                chart = self.name(),
-                "running full update due to force override"
-            );
-            None
-        } else {
-            let last_row: Option<SyncInfo> = chart_data::Entity::find()
-                .column(chart_data::Column::Date)
-                .column(chart_data::Column::Value)
-                .column(chart_data::Column::MinBlockscoutBlock)
-                .filter(chart_data::Column::ChartId.eq(chart_id))
-                .order_by_desc(chart_data::Column::Date)
-                .offset(1)
-                .into_model()
-                .one(db)
-                .await
-                .map_err(UpdateError::StatsDB)?;
-
-            match last_row {
-                Some(row) => {
-                    if let Some(block) = row.min_blockscout_block {
-                        if block == min_blockscout_block {
-                            tracing::info!(
-                                min_blockscout_block = min_blockscout_block,
-                                min_chart_block = block,
-                                chart = self.name(),
-                                "running partial update"
-                            );
-                            Some(DateValue {
-                                date: row.date,
-                                value: row.value,
-                            })
-                        } else {
-                            tracing::info!(
-                                min_blockscout_block = min_blockscout_block,
-                                min_chart_block = block,
-                                chart = self.name(),
-                                "running full update due to min blocks mismatch"
-                            );
-                            None
-                        }
-                    } else {
-                        tracing::info!(
-                            min_blockscout_block = min_blockscout_block,
-                            chart = self.name(),
-                            "running full update due to lack of saved min block"
-                        );
-                        None
-                    }
-                }
-                None => {
-                    tracing::info!(
-                        min_blockscout_block = min_blockscout_block,
-                        chart = self.name(),
-                        "running full update due to lack of history data"
-                    );
-                    None
-                }
-            }
-        };
-=======
         let last_row = get_last_row(self, chart_id, min_blockscout_block, db, force_full).await?;
->>>>>>> c5e81999
         let values = {
             let _timer = metrics::CHART_FETCH_NEW_DATA_TIME
                 .with_label_values(&[self.name()])
@@ -177,11 +112,11 @@
     min_blockscout_block: i64,
     db: &DatabaseConnection,
     force_full: bool,
-) -> Result<Option<NaiveDate>, UpdateError>
+) -> Result<Option<DateValue>, UpdateError>
 where
     C: Chart + ?Sized,
 {
-    let last_row: Option<NaiveDate> = if force_full {
+    let last_row = if force_full {
         tracing::info!(
             min_blockscout_block = min_blockscout_block,
             chart = chart.name(),
@@ -189,11 +124,14 @@
         );
         None
     } else {
-        let last_row = chart_data::Entity::find()
+        let last_row: Option<SyncInfo> = chart_data::Entity::find()
             .column(chart_data::Column::Date)
+            .column(chart_data::Column::Value)
+            .column(chart_data::Column::MinBlockscoutBlock)
             .filter(chart_data::Column::ChartId.eq(chart_id))
             .order_by_desc(chart_data::Column::Date)
-            .into_model::<SyncInfo>()
+            .offset(1)
+            .into_model()
             .one(db)
             .await
             .map_err(UpdateError::StatsDB)?;
@@ -205,11 +143,13 @@
                         tracing::info!(
                             min_blockscout_block = min_blockscout_block,
                             min_chart_block = block,
-                            last_row = ?row.date,
                             chart = chart.name(),
                             "running partial update"
                         );
-                        Some(row.date)
+                        Some(DateValue {
+                            date: row.date,
+                            value: row.value,
+                        })
                     } else {
                         tracing::info!(
                             min_blockscout_block = min_blockscout_block,
