//! Tests for the case
//! - blockscout is not indexed
//! - stats server is fully enabled & updated as much as possible
//!     with not indexed blockscout

use blockscout_service_launcher::{launcher::GracefulShutdownHandler, test_server::init_server};
use futures::FutureExt;
use pretty_assertions::assert_eq;
use stats::tests::{
    init_db::init_db,
    mock_blockscout::{mock_blockscout_api, user_ops_status_response_json},
};
use stats_server::stats;
use tokio::task::JoinSet;
use url::Url;
use wiremock::ResponseTemplate;

use super::common_tests::{
    test_contracts_page_ok, test_counters_ok, test_lines_ok, test_main_page_ok,
    test_transactions_page_ok,
};
use crate::{
    common::{
        get_test_stats_settings, run_consolidated_tests, send_arbitrary_request,
        wait_for_subset_to_update, ChartSubset,
    },
    it::mock_blockscout_simple::get_mock_blockscout,
};

#[tokio::test]
#[ignore = "needs database"]
pub async fn run_tests_with_nothing_indexed() {
    let test_name = "run_tests_with_nothing_indexed";
    let _ = tracing_subscriber::fmt::try_init();
    let stats_db = init_db(test_name).await;
    let blockscout_db = get_mock_blockscout().await;
    let blockscout_api = mock_blockscout_api(
        ResponseTemplate::new(200).set_body_json(serde_json::json!({
            "finished_indexing": false,
            "finished_indexing_blocks": false,
            "indexed_blocks_ratio": "0.10",
            "indexed_internal_transactions_ratio": null
        })),
        // will error getting user ops status
        None,
    )
    .await;
<<<<<<< HEAD
    let (blockscout_indexed, user_ops_indexed) = (false, false);
    let (mut settings, base) = get_test_stats_settings(&stats_db, blockscout_db, &blockscout_api);
    // obviously don't use this anywhere except tests
    let api_key = ApiKey::from_str_infallible("123");
    setup_single_key(&mut settings, api_key.clone());
=======
    let (settings, base) = get_test_stats_settings(&stats_db, blockscout_db, &blockscout_api);
>>>>>>> 794d012f
    let shutdown = GracefulShutdownHandler::new();
    let shutdown_cloned = shutdown.clone();
    init_server(|| stats(settings, Some(shutdown_cloned)), &base).await;

    wait_for_subset_to_update(&base, ChartSubset::Independent).await;

    // these pages must be available right away to display users
    let tests: JoinSet<_> = [
        test_main_page_ok(base.clone(), true, blockscout_indexed).boxed(),
        test_transactions_page_ok(base.clone(), true).boxed(),
        test_contracts_page_ok(base.clone()).boxed(),
        test_lines_ok(base.clone(), blockscout_indexed, user_ops_indexed).boxed(),
        test_counters_ok(base.clone(), blockscout_indexed, user_ops_indexed).boxed(),
        test_swagger_ok(base.clone()).boxed(),
    ]
    .into_iter()
    .collect();
    run_consolidated_tests(tests, test_name).await;
    stats_db.close_all_unwrap().await;
    shutdown.cancel_wait_timeout(None).await.unwrap();
}

#[tokio::test]
#[ignore = "needs database"]
pub async fn run_tests_with_user_ops_not_indexed() {
    let test_name = "run_tests_with_user_ops_not_indexed";
    let _ = tracing_subscriber::fmt::try_init();
    let stats_db = init_db(test_name).await;
    let blockscout_db = get_mock_blockscout().await;
    let blockscout_api = mock_blockscout_api(
        ResponseTemplate::new(200).set_body_json(serde_json::json!({
            "finished_indexing": true,
            "finished_indexing_blocks": true,
            "indexed_blocks_ratio": "1.00",
            "indexed_internal_transactions_ratio": "1.00"
        })),
        Some(ResponseTemplate::new(200).set_body_json(user_ops_status_response_json(false))),
    )
    .await;
    let (blockscout_indexed, user_ops_indexed) = (true, false);
    let (settings, base) = get_test_stats_settings(&stats_db, blockscout_db, &blockscout_api);
    let shutdown = GracefulShutdownHandler::new();
    let shutdown_cloned = shutdown.clone();
    init_server(|| stats(settings, Some(shutdown_cloned)), &base).await;

    wait_for_subset_to_update(&base, ChartSubset::InternalTransactionsDependent).await;

    let tests: JoinSet<_> = [
        test_lines_ok(base.clone(), blockscout_indexed, user_ops_indexed).boxed(),
        test_counters_ok(base.clone(), blockscout_indexed, user_ops_indexed).boxed(),
    ]
    .into_iter()
    .collect();
    run_consolidated_tests(tests, test_name).await;
    stats_db.close_all_unwrap().await;
    shutdown.cancel_wait_timeout(None).await.unwrap();
}

pub async fn test_swagger_ok(base: Url) {
    let request = reqwest::Client::new().request(
        reqwest::Method::GET,
        base.join("/api/v1/docs/swagger.yaml").unwrap(),
    );
    let response = send_arbitrary_request(request).await;
    let swagger_file_contents = response.text().await.unwrap();

    let expected_swagger_file_contents =
        tokio::fs::read_to_string("../stats-proto/swagger/stats.swagger.yaml")
            .await
            .unwrap();

    assert_eq!(swagger_file_contents, expected_swagger_file_contents,);
}<|MERGE_RESOLUTION|>--- conflicted
+++ resolved
@@ -45,15 +45,8 @@
         None,
     )
     .await;
-<<<<<<< HEAD
     let (blockscout_indexed, user_ops_indexed) = (false, false);
-    let (mut settings, base) = get_test_stats_settings(&stats_db, blockscout_db, &blockscout_api);
-    // obviously don't use this anywhere except tests
-    let api_key = ApiKey::from_str_infallible("123");
-    setup_single_key(&mut settings, api_key.clone());
-=======
     let (settings, base) = get_test_stats_settings(&stats_db, blockscout_db, &blockscout_api);
->>>>>>> 794d012f
     let shutdown = GracefulShutdownHandler::new();
     let shutdown_cloned = shutdown.clone();
     init_server(|| stats(settings, Some(shutdown_cloned)), &base).await;
