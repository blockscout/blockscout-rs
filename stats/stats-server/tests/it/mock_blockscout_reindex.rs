use std::{str::FromStr, time::Duration};

use blockscout_service_launcher::{
    launcher::GracefulShutdownHandler,
    test_server::{init_server, send_get_request},
};
<<<<<<< HEAD
use chrono::NaiveDate;
use pretty_assertions::assert_eq;
=======
use chrono::{Days, NaiveDate, Utc};
>>>>>>> 794d012f
use stats::tests::{
    init_db::init_db_all,
    mock_blockscout::{default_mock_blockscout_api, fill_mock_blockscout_data, imitate_reindex},
    simple_test::{chart_output_to_expected, map_str_tuple_to_owned},
};
use stats_proto::blockscout::stats::v1::{self as proto_v1, BatchUpdateChartsResult};
use stats_server::{
    auth::{ApiKey, API_KEY_NAME},
    stats,
};
use tokio::time::sleep;
use url::Url;

use crate::common::{
    get_test_stats_settings, request_reupdate_from, setup_single_key, wait_for_subset_to_update,
    ChartSubset,
};

/// Uses reindexing, so needs to be independent
#[tokio::test]
#[ignore = "needs database"]
async fn test_reupdate_works() {
    let test_name = "test_reupdate_works";
    let _ = tracing_subscriber::fmt::try_init();
    let (stats_db, blockscout_db) = init_db_all(test_name).await;
    let max_date = NaiveDate::from_str("2023-03-01").unwrap();
    fill_mock_blockscout_data(&blockscout_db, max_date).await;
    let blockscout_api = default_mock_blockscout_api().await;
    let (mut settings, base) = get_test_stats_settings(&stats_db, &blockscout_db, &blockscout_api);
    // obviously don't use this anywhere except tests
    let api_key = ApiKey::from_str_infallible("123");
    setup_single_key(&mut settings, api_key.clone());
    // settings.tracing.enabled = true;
    let wait_multiplier = if settings.tracing.enabled { 3 } else { 1 };

    let shutdown = GracefulShutdownHandler::new();
    let shutdown_cloned = shutdown.clone();
    init_server(|| stats(settings, Some(shutdown_cloned)), &base).await;

    // Sleep until server will start and calculate all values
    wait_for_subset_to_update(&base, ChartSubset::InternalTransactionsDependent).await;
    sleep(Duration::from_secs(2 * wait_multiplier)).await;

    test_incorrect_reupdate_requests(&base, api_key.clone()).await;

    let data = get_new_txns(&base).await;
    assert_eq!(
        chart_output_to_expected(data),
        map_str_tuple_to_owned(vec![
            ("2022-11-09", "6"),
            ("2022-11-10", "14"),
            ("2022-11-11", "16"),
            ("2022-11-12", "6"),
            ("2022-12-01", "6"),
            ("2023-01-01", "1"),
            ("2023-02-01", "5"),
            ("2023-03-01", "2"),
        ])
    );
    imitate_reindex(&blockscout_db, max_date).await;

    // should reindex newTxns transitively
    let reupdate_response =
        request_reupdate_from(&base, &api_key, "2023-01-01", vec!["txnsGrowth"]).await;
    assert_eq!(
        reupdate_response,
        BatchUpdateChartsResult {
            total: 1,
            total_rejected: 0,
            accepted: vec!["txnsGrowth".to_string()],
            rejected: vec![]
        }
    );
    #[allow(clippy::identity_op)]
    // wait to reupdate
    sleep(Duration::from_secs(2 * wait_multiplier)).await;

    let data = get_new_txns(&base).await;
    assert_eq!(
        chart_output_to_expected(data),
        map_str_tuple_to_owned(vec![
            ("2022-11-09", "6"),
            ("2022-11-10", "14"),
            ("2022-11-11", "16"),
            ("2022-11-12", "6"),
            ("2022-12-01", "6"),
            ("2023-01-01", "3"),
            ("2023-02-01", "5"),
            ("2023-03-01", "2"),
        ])
    );

    let reupdate_response =
        request_reupdate_from(&base, &api_key, "2022-11-11", vec!["newTxns"]).await;
    assert_eq!(
        reupdate_response,
        BatchUpdateChartsResult {
            total: 1,
            total_rejected: 0,
            accepted: vec!["newTxns".to_string()],
            rejected: vec![]
        }
    );
    #[allow(clippy::identity_op)]
    // wait to reupdate
    sleep(Duration::from_secs(2 * wait_multiplier)).await;

    let data = get_new_txns(&base).await;
    assert_eq!(
        chart_output_to_expected(data),
        map_str_tuple_to_owned(vec![
            ("2022-11-09", "6"),
            ("2022-11-10", "14"),
            ("2022-11-11", "20"),
            ("2022-11-12", "6"),
            ("2022-12-01", "6"),
            ("2023-01-01", "3"),
            ("2023-02-01", "5"),
            ("2023-03-01", "2"),
        ])
    );

    let reupdate_response =
        request_reupdate_from(&base, &api_key, "2000-01-01", vec!["newTxns"]).await;
    assert_eq!(
        reupdate_response,
        BatchUpdateChartsResult {
            total: 1,
            total_rejected: 0,
            accepted: vec!["newTxns".to_string()],
            rejected: vec![]
        }
    );
    // need to wait longer as reupdating from year 2000
    sleep(Duration::from_secs(5 * wait_multiplier)).await;

    let data = get_new_txns(&base).await;
    assert_eq!(
        chart_output_to_expected(data),
        map_str_tuple_to_owned(vec![
            ("2022-11-09", "6"),
            ("2022-11-10", "16"),
            ("2022-11-11", "20"),
            ("2022-11-12", "6"),
            ("2022-12-01", "6"),
            ("2023-01-01", "3"),
            ("2023-02-01", "5"),
            ("2023-03-01", "2"),
        ])
    );
    blockscout_db.close_all_unwrap().await;
    stats_db.close_all_unwrap().await;
    shutdown.cancel_wait_timeout(None).await.unwrap();
}

pub async fn test_incorrect_reupdate_requests(base: &Url, key: ApiKey) {
    let mut request = reqwest::Client::new().request(
        reqwest::Method::POST,
        base.join("/api/v1/charts/batch-update").unwrap(),
    );
    request = request.json(&proto_v1::BatchUpdateChartsRequest {
        chart_names: vec!["txnsGrowth".to_string()],
        from: Some("2023-01-01".to_string()),
        update_later: None,
    });
    let request_without_key = request.try_clone().unwrap();
    let response = request_without_key
        .send()
        .await
        .unwrap_or_else(|_| panic!("Failed to send request"));
    assert_eq!(response.status(), reqwest::StatusCode::UNAUTHORIZED);

    let incorrect_key = "321".to_string();
    assert_ne!(key.key, incorrect_key);
    let request_with_incorrect_key = request
        .try_clone()
        .unwrap()
        .header(API_KEY_NAME, &incorrect_key);
    let response = request_with_incorrect_key
        .send()
        .await
        .unwrap_or_else(|_| panic!("Failed to send request"));
    assert_eq!(response.status(), reqwest::StatusCode::UNAUTHORIZED);

    let request_correct = request.header(API_KEY_NAME, &key.key);

    let tomorrow = Utc::now().checked_add_days(Days::new(1)).unwrap();
    let request_with_future_from =
        request_correct
            .try_clone()
            .unwrap()
            .json(&proto_v1::BatchUpdateChartsRequest {
                chart_names: vec!["txnsGrowth".to_string()],
                from: Some(tomorrow.format("%Y-%m-%d").to_string()),
                update_later: None,
            });
    let response = request_with_future_from
        .send()
        .await
        .unwrap_or_else(|_| panic!("Failed to send request"));
    assert_eq!(response.status(), reqwest::StatusCode::BAD_REQUEST);
}

async fn get_new_txns(base: &Url) -> Vec<proto_v1::Point> {
    let line_name = "newTxns";
    let resolution = "DAY";
    let chart: proto_v1::LineChart = send_get_request(
        base,
        &format!("/api/v1/lines/{line_name}?resolution={resolution}"),
    )
    .await;
    chart.chart.into_iter().filter(|p| p.value != "0").collect()
}<|MERGE_RESOLUTION|>--- conflicted
+++ resolved
@@ -4,12 +4,8 @@
     launcher::GracefulShutdownHandler,
     test_server::{init_server, send_get_request},
 };
-<<<<<<< HEAD
-use chrono::NaiveDate;
+use chrono::{Days, NaiveDate, Utc};
 use pretty_assertions::assert_eq;
-=======
-use chrono::{Days, NaiveDate, Utc};
->>>>>>> 794d012f
 use stats::tests::{
     init_db::init_db_all,
     mock_blockscout::{default_mock_blockscout_api, fill_mock_blockscout_data, imitate_reindex},
