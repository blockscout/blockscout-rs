--- conflicted
+++ resolved
@@ -19,14 +19,10 @@
 #[derive(Debug, Clone, Default, Serialize, Deserialize, PartialEq, Eq)]
 #[serde(default, deny_unknown_fields)]
 pub struct Settings {
-<<<<<<< HEAD
-    pub stats: StatsSettings,
-=======
     pub db_url: String,
     pub run_migrations: bool,
     pub blockscout_db_url: String,
 
->>>>>>> bc008ad8
     pub server: ServerSettings,
 
     // Is required as we deny unknown fields, but allow users provide
@@ -55,16 +51,6 @@
 
 #[derive(Debug, Clone, Default, Serialize, Deserialize, PartialEq, Eq)]
 #[serde(default, deny_unknown_fields)]
-<<<<<<< HEAD
-pub struct StatsSettings {
-    pub db_url: String,
-    // pub blockscout_db_url: String,
-}
-
-#[derive(Debug, Clone, Default, Serialize, Deserialize, PartialEq, Eq)]
-#[serde(default, deny_unknown_fields)]
-=======
->>>>>>> bc008ad8
 pub struct ServerSettings {
     pub http: HttpServerSettings,
     pub grpc: GrpcServerSettings,
