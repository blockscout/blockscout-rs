use blockscout_service_launcher::{
    launcher::{
        ConfigSettings, GrpcServerSettings, HttpServerSettings, MetricsSettings, ServerSettings,
    },
    tracing::{JaegerSettings, TracingSettings},
};
use cron::Schedule;
use serde::{Deserialize, Serialize};
use serde_with::{DisplayFromStr, serde_as};
use stats::{
    ChartProperties,
    counters::{
        ArbitrumNewOperationalTxns24h, ArbitrumTotalOperationalTxns,
<<<<<<< HEAD
        ArbitrumYesterdayOperationalTxns, OpStackNewOperationalTxns24h,
        OpStackTotalOperationalTxns, OpStackYesterdayOperationalTxns,
=======
        ArbitrumYesterdayOperationalTxns, NewZetachainCrossChainTxns24h,
        OpStackNewOperationalTxns24h, OpStackTotalOperationalTxns, OpStackYesterdayOperationalTxns,
        PendingZetachainCrossChainTxns, TotalZetachainCrossChainTxns,
        multichain::TotalInteropMessages,
>>>>>>> 996901f7
    },
    indexing_status::BlockscoutIndexingStatus,
    lines::{
        ArbitrumNewOperationalTxns, ArbitrumNewOperationalTxnsWindow,
        ArbitrumOperationalTxnsGrowth, Eip7702AuthsGrowth, NewEip7702Auths,
        NewZetachainCrossChainTxns, OpStackNewOperationalTxns, OpStackNewOperationalTxnsWindow,
        OpStackOperationalTxnsGrowth, ZetachainCrossChainTxnsGrowth,
    },
};
use std::{
    collections::{BTreeSet, HashMap},
    net::SocketAddr,
    path::PathBuf,
    str::FromStr,
};
use tracing::warn;

use crate::{
    RuntimeSetup,
    config::{self, types::AllChartSettings},
};

#[serde_as]
#[derive(Debug, Clone, Serialize, Deserialize, PartialEq)]
#[serde(default, deny_unknown_fields)]
pub struct Settings {
    pub db_url: String,
    pub create_database: bool,
    pub run_migrations: bool,
    pub blockscout_db_url: Option<String>,
    pub indexer_db_url: Option<String>,
    /// Url for second db of indexer (currently assumed to be CCTX (cross chain transactions) indexer, see `zetachain-cctx` service)
    pub second_indexer_db_url: Option<String>,
    /// Blockscout API url.
    ///
    /// Required. To launch without it api use [`Settings::ignore_blockscout_api_absence`].
    pub blockscout_api_url: Option<url::Url>,
    /// Disable functionality that utilizes [`Settings::blockscout_api_url`] if the parameter
    /// is not provided. By default the url is required to not silently suppress such features.
    pub ignore_blockscout_api_absence: bool,
    /// Disable functionality that utilizes internal transactions. In particular, it disables
    /// internal transactions ratio check for starting the service and related charts.
    ///
    /// It has a higher priority than config files and respective envs.
    pub disable_internal_transactions: bool,
    /// Enable arbitrum-specific charts
    pub enable_all_arbitrum: bool,
    /// Enable op-stack-specific charts
    pub enable_all_op_stack: bool,
    /// Enable EIP-7702 charts
    pub enable_all_eip_7702: bool,
    /// Enable stats for zetachain CCTX data. Requires `second_indexer_db_url` to be set.
    ///
    /// Note: it's not a interop/multichain CCTX stats, therefore it's not compatible with
    /// `multichain_mode`.
    pub enable_zetachain_cctx: bool,
    /// Enable multichain mode.
    ///
    /// This will run stats service for a multichain explorer.
    /// It takes precedence over other chart-related flags like `enable_all_arbitrum`,
    /// `enable_all_op_stack`, `enable_all_eip_7702`.
    pub multichain_mode: bool,
    #[serde_as(as = "DisplayFromStr")]
    pub default_schedule: Schedule,
    pub force_update_on_start: Option<bool>, // None = no update
    pub concurrent_start_updates: usize,
    pub limits: LimitsSettings,
    pub conditional_start: StartConditionSettings,
    pub charts_config: PathBuf,
    pub layout_config: PathBuf,
    pub update_groups_config: PathBuf,
    /// Location of swagger file to serve
    pub swagger_path: PathBuf,
    pub api_keys: HashMap<String, String>,

    pub server: ServerSettings,
    pub metrics: MetricsSettings,
    pub jaeger: JaegerSettings,
    pub tracing: TracingSettings,
}

fn default_swagger_path() -> PathBuf {
    blockscout_endpoint_swagger::default_swagger_path_from_service_name("stats")
}

impl Default for Settings {
    fn default() -> Self {
        Self {
            server: ServerSettings {
                http: HttpServerSettings {
                    enabled: true,
                    addr: SocketAddr::from_str("0.0.0.0:8050").unwrap(),
                    max_body_size: 2 * 1024 * 1024, // 2 Mb - default Actix value
                    cors: Default::default(),
                    base_path: None,
                },
                grpc: GrpcServerSettings {
                    enabled: false,
                    addr: SocketAddr::from_str("0.0.0.0:8051").unwrap(),
                },
            },
            api_keys: Default::default(),
            db_url: Default::default(),
            default_schedule: Schedule::from_str("0 0 1 * * * *").unwrap(),
            force_update_on_start: Some(false),
            concurrent_start_updates: 3,
            limits: Default::default(),
            conditional_start: Default::default(),
            charts_config: PathBuf::from_str("config/blockscout_instance/charts.json").unwrap(),
            layout_config: PathBuf::from_str("config/blockscout_instance/layout.json").unwrap(),
            update_groups_config: PathBuf::from_str(
                "config/blockscout_instance/update_groups.json",
            )
            .unwrap(),
            swagger_path: default_swagger_path(),
            blockscout_db_url: Default::default(),
            indexer_db_url: Default::default(),
            second_indexer_db_url: Default::default(),
            blockscout_api_url: None,
            ignore_blockscout_api_absence: false,
            disable_internal_transactions: false,
            enable_all_arbitrum: false,
            enable_all_op_stack: false,
            enable_all_eip_7702: false,
            enable_zetachain_cctx: false,
            multichain_mode: false,
            create_database: Default::default(),
            run_migrations: Default::default(),
            metrics: Default::default(),
            jaeger: Default::default(),
            tracing: Default::default(),
        }
    }
}

impl ConfigSettings for Settings {
    const SERVICE_NAME: &'static str = "STATS";
}

pub fn handle_disable_internal_transactions(
    disable_internal_transactions: bool,
    conditional_start: &mut StartConditionSettings,
    charts: &mut config::charts::Config<AllChartSettings>,
) {
    if disable_internal_transactions {
        conditional_start.internal_transactions_ratio.enabled = false;
        let charts_dependant_on_internal_transactions =
            RuntimeSetup::all_members_indexing_status_requirements()
                .into_iter()
                .filter(|(_k, req)| {
                    req.blockscout == BlockscoutIndexingStatus::InternalTransactionsIndexed
                })
                .map(|(k, _req)| k.into_name());
        let to_disable: BTreeSet<_> = charts_dependant_on_internal_transactions.collect();

        for disable_name in to_disable {
            let settings = match (
                charts.lines.get_mut(&disable_name),
                charts.counters.get_mut(&disable_name),
            ) {
                (Some(settings), _) => settings,
                (_, Some(settings)) => settings,
                _ => {
                    warn!(
                        "Could not disable internal transactions related chart {}: chart not found in settings. \
                        This should not be a problem for running the service.",
                        disable_name
                    );
                    continue;
                }
            };
            settings.enabled = false;
        }
    }
}

fn enable_charts(
    to_enable: &[&str],
    charts: &mut config::charts::Config<AllChartSettings>,
    charts_name_for_logs: &str,
) {
    for enable_key in to_enable {
        let settings = match (
            charts.lines.get_mut(*enable_key),
            charts.counters.get_mut(*enable_key),
        ) {
            (Some(settings), _) => settings,
            (_, Some(settings)) => settings,
            _ => {
                warn!(
                    "Could not enable '{charts_name_for_logs}'-specific chart {enable_key}: \
                    chart not found in settings. \
                    This should not be a problem for running the service.",
                );
                continue;
            }
        };
        settings.enabled = true;
    }
}

pub fn handle_enable_all_arbitrum(
    enable_all: bool,
    charts: &mut config::charts::Config<AllChartSettings>,
) {
    if enable_all {
        enable_charts(
            &[
                ArbitrumNewOperationalTxns::key().name(),
                ArbitrumNewOperationalTxnsWindow::key().name(),
                ArbitrumTotalOperationalTxns::key().name(),
                ArbitrumNewOperationalTxns24h::key().name(),
                ArbitrumOperationalTxnsGrowth::key().name(),
                ArbitrumYesterdayOperationalTxns::key().name(),
            ],
            charts,
            "arbitrum",
        )
    }
}

pub fn handle_enable_all_op_stack(
    enable_all: bool,
    charts: &mut config::charts::Config<AllChartSettings>,
) {
    if enable_all {
        enable_charts(
            &[
                OpStackNewOperationalTxns::key().name(),
                OpStackNewOperationalTxnsWindow::key().name(),
                OpStackTotalOperationalTxns::key().name(),
                OpStackNewOperationalTxns24h::key().name(),
                OpStackOperationalTxnsGrowth::key().name(),
                OpStackYesterdayOperationalTxns::key().name(),
            ],
            charts,
            "op-stack",
        )
    }
}

pub fn handle_enable_all_eip_7702(
    enable_all: bool,
    charts: &mut config::charts::Config<AllChartSettings>,
) {
    if enable_all {
        enable_charts(
            &[
                NewEip7702Auths::key().name(),
                Eip7702AuthsGrowth::key().name(),
            ],
            charts,
            "eip-7702",
        )
    }
}

<<<<<<< HEAD
=======
pub fn handle_enable_zetachain_cctx(
    settings: &mut Settings,
    charts: &mut config::charts::Config<AllChartSettings>,
) {
    if !settings.enable_zetachain_cctx {
        return;
    }
    if settings.multichain_mode {
        panic!(
            "Multichain mode is not compatible with enabling local cross chain transactions stats"
        );
    }
    enable_charts(
        &[
            NewZetachainCrossChainTxns::key().name(),
            ZetachainCrossChainTxnsGrowth::key().name(),
            NewZetachainCrossChainTxns24h::key().name(),
            PendingZetachainCrossChainTxns::key().name(),
            TotalZetachainCrossChainTxns::key().name(),
        ],
        charts,
        "zetachain-cctx",
    );
    let check_enabled = &mut settings
        .conditional_start
        .zetachain_indexed_until_today
        .enabled;
    if check_enabled.is_none() {
        *check_enabled = Some(true);
    }
}

pub fn disable_all_non_multichain_charts(charts: &mut config::charts::Config<AllChartSettings>) {
    let multichain_charts = HashSet::from([TotalInteropMessages::name()]);
    for (name, settings) in charts.lines.iter_mut() {
        if !multichain_charts.contains(name) {
            settings.enabled = false;
        }
    }
    for (name, settings) in charts.counters.iter_mut() {
        if !multichain_charts.contains(name) {
            settings.enabled = false;
        }
    }
}

>>>>>>> 996901f7
pub fn apply_multichain_mode_settings(settings: &mut Settings) {
    settings.blockscout_api_url = None;
    settings.ignore_blockscout_api_absence = true;
    settings.conditional_start.blocks_ratio.enabled = false;
    settings
        .conditional_start
        .internal_transactions_ratio
        .enabled = false;
    settings
        .conditional_start
        .user_ops_past_indexing_finished
        .enabled = false;
}

/// Various limits like rate limiting and restrictions on input.
#[derive(Debug, Clone, Serialize, Deserialize, PartialEq, Eq)]
#[serde(default, deny_unknown_fields)]
pub struct LimitsSettings {
    /// Limit date interval on corresponding requests (in days).
    /// (i.e. `?from=2024-03-17&to=2024-04-17`).
    ///
    /// If start or end of the range is left empty, min/max values
    /// from DB are considered.
    pub requested_points_limit: u32,
}

impl Default for LimitsSettings {
    fn default() -> Self {
        Self {
            // ~500 years for days seems reasonable
            requested_points_limit: 182500,
        }
    }
}

#[derive(Debug, Clone, PartialEq, Serialize, Deserialize)]
#[serde(default, deny_unknown_fields)]
pub struct StartConditionSettings {
    pub blocks_ratio: ToggleableThreshold,
    pub internal_transactions_ratio: ToggleableThreshold,
    pub user_ops_past_indexing_finished: ToggleableCheck,
    pub zetachain_indexed_until_today: ToggleableOptionalCheck,
    pub check_period_secs: u32,
}

impl Default for StartConditionSettings {
    fn default() -> Self {
        Self {
            // in some networks it's always almost 1
            blocks_ratio: ToggleableThreshold::default(),
            internal_transactions_ratio: ToggleableThreshold::default(),
            user_ops_past_indexing_finished: ToggleableCheck::default(),
            zetachain_indexed_until_today: ToggleableOptionalCheck::default(),
            check_period_secs: 5,
        }
    }
}

impl StartConditionSettings {
    pub fn blockscout_checks_enabled(&self) -> bool {
        self.blocks_ratio.enabled || self.internal_transactions_ratio.enabled
    }
    pub fn user_ops_checks_enabled(&self) -> bool {
        self.user_ops_past_indexing_finished.enabled
    }
    pub fn zetachain_checks_enabled(&self) -> bool {
        self.zetachain_indexed_until_today.enabled.unwrap_or(false)
    }
}

#[derive(Debug, Clone, PartialEq, Serialize, Deserialize)]
#[serde(default, deny_unknown_fields)]
pub struct ToggleableThreshold {
    pub enabled: bool,
    pub threshold: f64,
}

impl ToggleableThreshold {
    pub fn disabled() -> Self {
        Self {
            enabled: false,
            threshold: 0.0,
        }
    }

    pub fn enabled(value: f64) -> Self {
        Self {
            enabled: true,
            threshold: value,
        }
    }

    pub fn set_threshold(mut self, value: f64) -> Self {
        self.threshold = value;
        self
    }

    pub fn set_disabled(mut self) -> Self {
        self.enabled = false;
        self
    }
}

impl Default for ToggleableThreshold {
    fn default() -> Self {
        Self::enabled(0.98)
    }
}

#[derive(Debug, Clone, PartialEq, Serialize, Deserialize)]
#[serde(default, deny_unknown_fields)]
pub struct ToggleableCheck {
    pub enabled: bool,
}

impl Default for ToggleableCheck {
    fn default() -> Self {
        Self { enabled: true }
    }
}

#[derive(Debug, Default, Clone, PartialEq, Serialize, Deserialize)]
#[serde(default, deny_unknown_fields)]
pub struct ToggleableOptionalCheck {
    pub enabled: Option<bool>,
}

#[cfg(test)]
mod tests {
    use crate::config_env::test_utils::check_envs_parsed_to;
    use stats::{
        counters::{LastNewContracts, TotalContracts},
        lines::{ContractsGrowth, NewContracts},
    };

    use super::*;

    use pretty_assertions::assert_eq;

    #[test]
    fn start_condition_thresholds_can_be_disabled_with_envs() {
        check_envs_parsed_to(
            "START_SETTINGS",
            [(
                "START_SETTINGS__BLOCKS_RATIO__ENABLED".to_owned(),
                "false".to_owned(),
            )]
            .into(),
            StartConditionSettings {
                blocks_ratio: ToggleableThreshold::default().set_disabled(),
                ..StartConditionSettings::default()
            },
        )
        .unwrap()
    }

    #[test]
    fn disable_internal_transactions_works_correctly() {
        let mut settings = Settings::default();
        let charts_settings_default_enabled = config::types::AllChartSettings {
            enabled: true,
            ..Default::default()
        };
        let mut charts = config::charts::Config {
            counters: [
                (
                    LastNewContracts::key().name().to_owned(),
                    charts_settings_default_enabled.clone(),
                ),
                (
                    TotalContracts::key().name().to_owned(),
                    charts_settings_default_enabled.clone(),
                ),
            ]
            .iter()
            .cloned()
            .collect(),
            lines: [
                (
                    NewContracts::key().name().to_owned(),
                    charts_settings_default_enabled.clone(),
                ),
                (
                    ContractsGrowth::key().name().to_owned(),
                    charts_settings_default_enabled.clone(),
                ),
            ]
            .iter()
            .cloned()
            .collect(),
        };

        settings.disable_internal_transactions = true;
        handle_disable_internal_transactions(
            settings.disable_internal_transactions,
            &mut settings.conditional_start,
            &mut charts,
        );

        assert_eq!(
            settings
                .conditional_start
                .internal_transactions_ratio
                .enabled,
            false
        );
        assert_eq!(
            charts
                .lines
                .get(NewContracts::key().name())
                .unwrap()
                .enabled,
            false
        );
        assert_eq!(
            charts
                .lines
                .get(ContractsGrowth::key().name())
                .unwrap()
                .enabled,
            false
        );
        assert_eq!(
            charts
                .counters
                .get(LastNewContracts::key().name())
                .unwrap()
                .enabled,
            false
        );
        assert_eq!(
            charts
                .counters
                .get(TotalContracts::key().name())
                .unwrap()
                .enabled,
            true
        );
    }
}<|MERGE_RESOLUTION|>--- conflicted
+++ resolved
@@ -11,15 +11,9 @@
     ChartProperties,
     counters::{
         ArbitrumNewOperationalTxns24h, ArbitrumTotalOperationalTxns,
-<<<<<<< HEAD
-        ArbitrumYesterdayOperationalTxns, OpStackNewOperationalTxns24h,
-        OpStackTotalOperationalTxns, OpStackYesterdayOperationalTxns,
-=======
         ArbitrumYesterdayOperationalTxns, NewZetachainCrossChainTxns24h,
         OpStackNewOperationalTxns24h, OpStackTotalOperationalTxns, OpStackYesterdayOperationalTxns,
         PendingZetachainCrossChainTxns, TotalZetachainCrossChainTxns,
-        multichain::TotalInteropMessages,
->>>>>>> 996901f7
     },
     indexing_status::BlockscoutIndexingStatus,
     lines::{
@@ -277,8 +271,6 @@
     }
 }
 
-<<<<<<< HEAD
-=======
 pub fn handle_enable_zetachain_cctx(
     settings: &mut Settings,
     charts: &mut config::charts::Config<AllChartSettings>,
@@ -311,21 +303,6 @@
     }
 }
 
-pub fn disable_all_non_multichain_charts(charts: &mut config::charts::Config<AllChartSettings>) {
-    let multichain_charts = HashSet::from([TotalInteropMessages::name()]);
-    for (name, settings) in charts.lines.iter_mut() {
-        if !multichain_charts.contains(name) {
-            settings.enabled = false;
-        }
-    }
-    for (name, settings) in charts.counters.iter_mut() {
-        if !multichain_charts.contains(name) {
-            settings.enabled = false;
-        }
-    }
-}
-
->>>>>>> 996901f7
 pub fn apply_multichain_mode_settings(settings: &mut Settings) {
     settings.blockscout_api_url = None;
     settings.ignore_blockscout_api_absence = true;
