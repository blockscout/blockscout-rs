use crate::charts_config::{ChartSettings, Config};
use stats::{cache::Cache, counters, entity::sea_orm_active_enums::ChartType, lines, Chart};
use std::{
    collections::{HashMap, HashSet},
    hash::Hash,
    sync::Arc,
};

pub type ArcChart = Arc<dyn Chart + Send + Sync + 'static>;

pub struct Charts {
    pub config: Config,
    pub charts: Vec<ArcChart>,
    pub counters_filter: HashSet<String>,
    pub lines_filter: HashSet<String>,
    pub settings: HashMap<String, ChartSettings>,
}

fn new_hashset_check_duplicates<T: Hash + Eq, I: IntoIterator<Item = T>>(
    iter: I,
) -> Result<HashSet<T>, T> {
    let mut result = HashSet::default();
    for item in iter.into_iter() {
        let prev_value = result.replace(item);
        if let Some(prev_value) = prev_value {
            return Err(prev_value);
        }
    }
    Ok(result)
}

struct ValidatedConfig {
    charts: Vec<ArcChart>,
    counters_filter: HashSet<String>,
    lines_filter: HashSet<String>,
}

impl Charts {
    pub fn new(config: Config) -> Result<Self, anyhow::Error> {
        let ValidatedConfig {
            charts,
            counters_filter,
            lines_filter,
        } = Self::validate_config(&config)?;
        let settings = Self::new_settings(&config);
        Ok(Self {
            config,
            charts,
            counters_filter,
            lines_filter,
            settings,
        })
    }

    fn validate_config(config: &Config) -> Result<ValidatedConfig, anyhow::Error> {
        let counters_filter = config.counters.iter().map(|counter| counter.id.clone());
        let counters_filter = new_hashset_check_duplicates(counters_filter)
            .map_err(|id| anyhow::anyhow!("encountered same id twice: {}", id))?;

        let lines_filter = config
            .lines
            .sections
            .iter()
            .flat_map(|section| section.charts.iter().map(|chart| chart.id.clone()));
        let lines_filter = new_hashset_check_duplicates(lines_filter)
            .map_err(|id| anyhow::anyhow!("encountered same id twice: {}", id))?;

        let mut counters_unknown = counters_filter.clone();
        let mut lines_unknown = lines_filter.clone();
        let charts = Self::all_charts()
            .into_iter()
            .filter(|chart| match chart.chart_type() {
                ChartType::Counter => counters_unknown.remove(chart.name()),
                ChartType::Line => lines_unknown.remove(chart.name()),
            })
            .collect();

        if !counters_unknown.is_empty() || !lines_unknown.is_empty() {
            return Err(anyhow::anyhow!(
                "found unknown chart ids: {:?}",
                counters_unknown.union(&lines_unknown)
            ));
        }

        Ok(ValidatedConfig {
            charts,
            counters_filter,
            lines_filter,
        })
    }

    // assumes that config is valid
    fn new_settings(config: &Config) -> HashMap<String, ChartSettings> {
        config
            .counters
            .iter()
            .map(|counter| (counter.id.clone(), counter.settings.clone()))
            .chain(config.lines.sections.iter().flat_map(|section| {
                section
                    .charts
                    .iter()
                    .map(|chart| (chart.id.clone(), chart.settings.clone()))
            }))
            .collect()
    }

    fn all_charts() -> Vec<ArcChart> {
        let accounts_cache = Cache::default();
        let new_txns = Arc::new(lines::NewTxns::default());
        let new_native_coin_transfers = Arc::new(lines::NewNativeCoinTransfers::default());
        let native_coin_holders_growth = Arc::new(lines::NativeCoinHoldersGrowth::default());
        vec![
            // finished counters
            Arc::new(counters::TotalBlocks::default()),
            Arc::new(counters::AverageBlockTime::default()),
            Arc::new(counters::TotalTxns::new(new_txns.clone())),
            Arc::new(counters::TotalTokens::default()),
            Arc::new(counters::CompletedTxns::default()),
            Arc::new(counters::TotalAccounts::new(accounts_cache.clone())),
            Arc::new(counters::TotalNativeCoinTransfers::new(
                new_native_coin_transfers.clone(),
            )),
            Arc::new(counters::TotalNativeCoinHolders::new(
                native_coin_holders_growth.clone(),
            )),
            // finished lines
            Arc::new(lines::NewBlocks::default()),
            Arc::new(lines::AverageGasPrice::default()),
            Arc::new(lines::ActiveAccounts::default()),
            Arc::new(lines::AccountsGrowth::new(accounts_cache)),
            Arc::new(lines::TxnsFee::default()),
            Arc::new(lines::TxnsGrowth::new(new_txns.clone())),
            new_txns,
            Arc::new(lines::AverageBlockSize::default()),
            Arc::new(lines::AverageGasLimit::default()),
            Arc::new(lines::GasUsedGrowth::default()),
            Arc::new(lines::NativeCoinSupply::default()),
<<<<<<< HEAD
            Arc::new(lines::NativeCoinHoldersGrowth::default()),
            Arc::new(lines::AverageTxnFee::default()),
            new_native_coin_transfers,
            // mock counters
            Arc::new(counters::MockCounter::new(
                "totalNativeCoinHolders".into(),
                "409559".into(),
            )),
=======
            native_coin_holders_growth,
            new_native_coin_transfers,
            // mock lines
            Arc::new(lines::MockLine::new("averageTxnFee".into(), 0.0001..0.01)),
>>>>>>> b873a1e3
        ]
    }
}<|MERGE_RESOLUTION|>--- conflicted
+++ resolved
@@ -135,21 +135,10 @@
             Arc::new(lines::AverageGasLimit::default()),
             Arc::new(lines::GasUsedGrowth::default()),
             Arc::new(lines::NativeCoinSupply::default()),
-<<<<<<< HEAD
             Arc::new(lines::NativeCoinHoldersGrowth::default()),
             Arc::new(lines::AverageTxnFee::default()),
-            new_native_coin_transfers,
-            // mock counters
-            Arc::new(counters::MockCounter::new(
-                "totalNativeCoinHolders".into(),
-                "409559".into(),
-            )),
-=======
             native_coin_holders_growth,
             new_native_coin_transfers,
-            // mock lines
-            Arc::new(lines::MockLine::new("averageTxnFee".into(), 0.0001..0.01)),
->>>>>>> b873a1e3
         ]
     }
 }