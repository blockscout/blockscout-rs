--- conflicted
+++ resolved
@@ -8,14 +8,9 @@
     read_service::ReadService,
     runtime_setup::RuntimeSetup,
     settings::{
-<<<<<<< HEAD
         Settings, apply_multichain_mode_settings, handle_disable_internal_transactions,
         handle_enable_all_arbitrum, handle_enable_all_eip_7702, handle_enable_all_op_stack,
-=======
-        Settings, apply_multichain_mode_settings, disable_all_non_multichain_charts,
-        handle_disable_internal_transactions, handle_enable_all_arbitrum,
-        handle_enable_all_eip_7702, handle_enable_all_op_stack, handle_enable_zetachain_cctx,
->>>>>>> 996901f7
+        handle_enable_zetachain_cctx,
     },
     update_service::UpdateService,
 };
