--- conflicted
+++ resolved
@@ -34,15 +34,11 @@
 
     let mut futures = vec![];
 
-<<<<<<< HEAD
-    let service = Arc::new(Service::new(&settings.stats.db_url).await?);
-=======
     let service = Arc::new(Service::new(&settings.db_url, &settings.blockscout_db_url).await?);
 
     if settings.run_migrations {
         service.migrate().await?;
     }
->>>>>>> bc008ad8
 
     if settings.server.http.enabled {
         let http_server = {
