use std::str::FromStr;

use async_trait::async_trait;
<<<<<<< HEAD
use chrono::NaiveDate;
use sea_orm::{Database, DatabaseConnection, DbErr};
=======
use chrono::{Duration, NaiveDate};
use sea_orm::{Database, DatabaseConnection, DbErr};
use stats::migration::MigratorTrait;
>>>>>>> bc008ad8
use stats_proto::blockscout::stats::v1::{
    stats_service_server::StatsService, Counters, GetCountersRequest, GetLineChartRequest,
    LineChart,
};
use tonic::{Request, Response, Status};

pub struct Service {
    db: DatabaseConnection,
<<<<<<< HEAD
=======
    #[allow(dead_code)]
    blockscout: DatabaseConnection,
}

impl Service {
    pub async fn new(db_url: &str, blockscout_db_url: &str) -> Result<Self, DbErr> {
        let db = Database::connect(db_url).await?;
        let blockscout = Database::connect(blockscout_db_url).await?;
        Ok(Self { db, blockscout })
    }

    pub async fn migrate(&self) -> Result<(), DbErr> {
        stats::migration::Migrator::up(&self.db, None).await
    }
>>>>>>> bc008ad8
}

impl Service {
    pub async fn new(db_url: &str) -> Result<Self, DbErr> {
        let db = Database::connect(db_url).await?;
        stats::mock::fill_mock_data(&db).await?;
        Ok(Self { db })
    }
}

#[async_trait]
impl StatsService for Service {
    async fn get_counters(
        &self,
        _request: Request<GetCountersRequest>,
    ) -> Result<Response<Counters>, Status> {
        let counters = stats::get_counters(&self.db)
            .await
            .map_err(|err| tonic::Status::internal(err.to_string()))?;
        Ok(Response::new(counters))
    }

    async fn get_line_chart(
        &self,
        request: Request<GetLineChartRequest>,
    ) -> Result<Response<LineChart>, Status> {
        let request = request.into_inner();
        let from = request
            .from
            .and_then(|date| NaiveDate::from_str(&date).ok());
        let to = request.to.and_then(|date| NaiveDate::from_str(&date).ok());
        let chart = stats::get_chart_int(&self.db, &request.name, from, to)
            .await
            .map_err(|err| tonic::Status::internal(err.to_string()))?;
        Ok(Response::new(chart))
    }
}<|MERGE_RESOLUTION|>--- conflicted
+++ resolved
@@ -1,14 +1,9 @@
 use std::str::FromStr;
 
 use async_trait::async_trait;
-<<<<<<< HEAD
 use chrono::NaiveDate;
 use sea_orm::{Database, DatabaseConnection, DbErr};
-=======
-use chrono::{Duration, NaiveDate};
-use sea_orm::{Database, DatabaseConnection, DbErr};
 use stats::migration::MigratorTrait;
->>>>>>> bc008ad8
 use stats_proto::blockscout::stats::v1::{
     stats_service_server::StatsService, Counters, GetCountersRequest, GetLineChartRequest,
     LineChart,
@@ -17,8 +12,6 @@
 
 pub struct Service {
     db: DatabaseConnection,
-<<<<<<< HEAD
-=======
     #[allow(dead_code)]
     blockscout: DatabaseConnection,
 }
@@ -32,15 +25,6 @@
 
     pub async fn migrate(&self) -> Result<(), DbErr> {
         stats::migration::Migrator::up(&self.db, None).await
-    }
->>>>>>> bc008ad8
-}
-
-impl Service {
-    pub async fn new(db_url: &str) -> Result<Self, DbErr> {
-        let db = Database::connect(db_url).await?;
-        stats::mock::fill_mock_data(&db).await?;
-        Ok(Self { db })
     }
 }
 
