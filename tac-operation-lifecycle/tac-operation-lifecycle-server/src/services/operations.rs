use crate::proto::tac_service_server::TacService;
use chrono::NaiveDateTime;
use std::sync::Arc;
use tac_operation_lifecycle_entity::{operation, operation_stage, transaction};
use tac_operation_lifecycle_logic::{
    client::models::profiling::OperationType,
    database::{OrderDirection, TacDatabase},
};
use tac_operation_lifecycle_proto::blockscout::tac_operation_lifecycle::v1::{
<<<<<<< HEAD
    BlockchainAddress, GetOperationByTxHashRequest, GetOperationDetailsRequest,
    GetOperationsRequest, OperationBriefDetails, OperationDetails, OperationRelatedTransaction,
    OperationStage, OperationsFullResponse, OperationsResponse, Pagination, SearchOperationRequest,
=======
    GetOperationByTxHashRequest, GetOperationDetailsRequest, GetOperationsRequest,
    OperationBriefDetails, OperationDetails, OperationRelatedTransaction, OperationStage,
    OperationsFullResponse, OperationsResponse, Pagination,
>>>>>>> 4b6f5a06
};
use tonlib_core::TonAddress;

pub struct OperationsService {
    db: Arc<TacDatabase>,
}

impl OperationsService {
    pub fn new(db: Arc<TacDatabase>) -> Self {
        Self { db }
    }
}

type OperationWithStages = (
    operation::Model,
    Vec<(operation_stage::Model, Vec<transaction::Model>)>,
);

const PAGE_SIZE: usize = 50;

impl OperationsService {
    fn extract_sender(operation: &operation::Model) -> Option<BlockchainAddress> {
        match (
            operation.sender_address.clone(),
            operation.sender_blockchain.clone(),
        ) {
            (Some(addr), Some(chain)) => Some(BlockchainAddress {
                address: addr,
                blockchain: match chain.as_str() {
                    "Tac" => 0,
                    "Ton" => 1,
                    _ => 2,
                },
            }),
            _ => None,
        }
    }

    pub fn convert_short_db_operation_into_response(
        db_data: Vec<operation::Model>,
    ) -> Vec<OperationBriefDetails> {
        db_data
            .into_iter()
            .map(|op| {
                let op_type = match op.op_type.clone() {
                    Some(t) => t.parse().unwrap_or(OperationType::ErrorType),
                    _ => OperationType::Unknown,
                };

                OperationBriefDetails {
                    operation_id: op.id.clone(),
                    r#type: op_type.to_id(),
                    timestamp: db_datetime_to_string(op.timestamp),
                    sender: OperationsService::extract_sender(&op),
                }
            })
            .collect()
    }

    pub fn convert_full_db_operation_into_response(
        (op, stages): OperationWithStages,
    ) -> OperationDetails {
        let op_type = match op.op_type.clone() {
            Some(t) => t.parse().unwrap_or(OperationType::ErrorType),
            _ => OperationType::Unknown,
        };
        OperationDetails {
            operation_id: op.id.clone(),
            r#type: op_type.to_id(),
            timestamp: db_datetime_to_string(op.timestamp),
            sender: OperationsService::extract_sender(&op),
            status_history: stages
                .iter()
                .map(|(s, txs)| OperationStage {
                    r#type: s.stage_type_id as i32 - 1,
                    is_exist: true,
                    is_success: Some(s.success),
                    timestamp: Some(db_datetime_to_string(s.timestamp)),
                    transactions: txs
                        .iter()
                        .map(|tx| {
                            let blockchain_type = match tx.blockchain_type.as_str() {
                                "Tac" => 0,
                                "Ton" => 1,
                                _ => 2,
                            };
                            OperationRelatedTransaction {
                                hash: tx.hash.clone(),
                                r#type: blockchain_type,
                            }
                        })
                        .collect(),
                    note: s.note.clone(),
                })
                .collect(),
        }
    }
}

#[async_trait::async_trait]
impl TacService for OperationsService {
    async fn get_operations(
        &self,
        request: tonic::Request<GetOperationsRequest>,
    ) -> std::result::Result<tonic::Response<OperationsResponse>, tonic::Status> {
        let inner = request.into_inner();

        match inner.q {
            Some(q) => {
                let operations = self.db.search_operations(&q).await.map_err(map_db_error)?;

                Ok(tonic::Response::new(OperationsResponse {
                    items: OperationsService::convert_short_db_operation_into_response(operations),
                    next_page_params: None,
                }))
            }

            None => {
                // simple operations list with pagination
                let operations = self
                    .db
                    .get_operations(PAGE_SIZE, inner.page_token, OrderDirection::LatestFirst)
                    .await
                    .map_err(map_db_error)?;

                let last_timestamp = operations
                    .last()
                    .map(|op| op.timestamp.and_utc().timestamp() as u64);

                Ok(tonic::Response::new(OperationsResponse {
                    items: OperationsService::convert_short_db_operation_into_response(operations),
                    next_page_params: last_timestamp.map(|ts| Pagination {
                        page_token: ts,
                        page_items: inner.page_items.unwrap_or(0) as u32 + PAGE_SIZE as u32,
                    }),
                }))
            }
        }
    }

    async fn get_operation_details(
        &self,
        request: tonic::Request<GetOperationDetailsRequest>,
    ) -> Result<tonic::Response<OperationDetails>, tonic::Status> {
        let inner = request.into_inner();

        match self.db.get_full_operation_by_id(&inner.operation_id).await {
            Ok(Some(full_data)) => Ok(tonic::Response::new(
                OperationsService::convert_full_db_operation_into_response(full_data),
            )),

            Ok(None) => Err(tonic::Status::not_found("cannot find operation id")),

            Err(e) => Err(map_db_error(e)),
        }
    }

    async fn get_operations_by_transaction(
        &self,
        request: tonic::Request<GetOperationByTxHashRequest>,
    ) -> std::result::Result<tonic::Response<OperationsFullResponse>, tonic::Status> {
        let inner = request.into_inner();

        match self.db.get_full_operations_by_tx_hash(&inner.tx_hash).await {
            Ok(operations) => Ok(tonic::Response::new(OperationsFullResponse {
                items: operations
                    .iter()
                    .map(|op| {
                        OperationsService::convert_full_db_operation_into_response(op.clone())
                    })
                    .collect(),
            })),

            Err(e) => Err(tonic::Status::internal(e.to_string())),
        }
    }
}

fn db_datetime_to_string(ts: NaiveDateTime) -> String {
    ts.and_utc()
        .to_rfc3339_opts(chrono::SecondsFormat::Millis, true)
}

<<<<<<< HEAD
fn is_generic_hash(q: &str) -> bool {
    q.starts_with("0x") && q.len() == 66 && q[2..].chars().all(|c| c.is_ascii_hexdigit())
}

fn is_tac_address(q: &str) -> bool {
    q.starts_with("0x") && q.len() == 42 && q[2..].chars().all(|c| c.is_ascii_hexdigit())
}

fn is_ton_address(q: &str) -> bool {
    
    base64::engine::general_purpose::URL_SAFE_NO_PAD
        .decode(q)
        .ok()
        .map(|bytes| bytes.len() == 36)
        .unwrap_or(false)
=======
fn map_db_error(err: anyhow::Error) -> tonic::Status {
    tonic::Status::internal(err.to_string())
>>>>>>> 4b6f5a06
}<|MERGE_RESOLUTION|>--- conflicted
+++ resolved
@@ -7,15 +7,9 @@
     database::{OrderDirection, TacDatabase},
 };
 use tac_operation_lifecycle_proto::blockscout::tac_operation_lifecycle::v1::{
-<<<<<<< HEAD
-    BlockchainAddress, GetOperationByTxHashRequest, GetOperationDetailsRequest,
-    GetOperationsRequest, OperationBriefDetails, OperationDetails, OperationRelatedTransaction,
-    OperationStage, OperationsFullResponse, OperationsResponse, Pagination, SearchOperationRequest,
-=======
     GetOperationByTxHashRequest, GetOperationDetailsRequest, GetOperationsRequest,
     OperationBriefDetails, OperationDetails, OperationRelatedTransaction, OperationStage,
     OperationsFullResponse, OperationsResponse, Pagination,
->>>>>>> 4b6f5a06
 };
 use tonlib_core::TonAddress;
 
@@ -199,24 +193,6 @@
         .to_rfc3339_opts(chrono::SecondsFormat::Millis, true)
 }
 
-<<<<<<< HEAD
-fn is_generic_hash(q: &str) -> bool {
-    q.starts_with("0x") && q.len() == 66 && q[2..].chars().all(|c| c.is_ascii_hexdigit())
-}
-
-fn is_tac_address(q: &str) -> bool {
-    q.starts_with("0x") && q.len() == 42 && q[2..].chars().all(|c| c.is_ascii_hexdigit())
-}
-
-fn is_ton_address(q: &str) -> bool {
-    
-    base64::engine::general_purpose::URL_SAFE_NO_PAD
-        .decode(q)
-        .ok()
-        .map(|bytes| bytes.len() == 36)
-        .unwrap_or(false)
-=======
 fn map_db_error(err: anyhow::Error) -> tonic::Status {
     tonic::Status::internal(err.to_string())
->>>>>>> 4b6f5a06
 }