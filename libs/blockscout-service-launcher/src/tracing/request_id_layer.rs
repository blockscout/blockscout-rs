use std::{fmt::Debug, str::FromStr};
use tracing::{field::Field, span::Attributes, Id, Subscriber};
use tracing_subscriber::{
    fmt::{format::JsonFields, FormatFields, FormattedFields},
    layer::Context,
    registry::LookupSpan,
    Layer,
};
use uuid::Uuid;

#[derive(Clone, Copy, Debug)]
struct RequestId(Uuid);

pub fn layer() -> RequestIdStorage {
    RequestIdStorage
}

pub struct RequestIdStorage;

impl<S: Subscriber + for<'lookup> LookupSpan<'lookup>> Layer<S> for RequestIdStorage {
    fn on_new_span(&self, attrs: &Attributes<'_>, id: &Id, ctx: Context<'_, S>) {
        let span = ctx.span(id).expect("Span not found, this is a bug");

        let request_id = if let Some(parent_span) = span.parent() {
            let request_id = parent_span.extensions().get::<RequestId>().cloned();
            if let Some(request_id) = request_id {
                let mut extensions = span.extensions_mut();
                if extensions
                    .get_mut::<FormattedFields<JsonFields>>()
                    .is_none()
                {
                    let mut fields = FormattedFields::<JsonFields>::new(String::new());
                    if JsonFields::new()
                        .format_fields(fields.as_writer(), attrs)
                        .is_ok()
                    {
                        extensions.insert(fields);
                    } else {
                        eprintln!(
<<<<<<< HEAD
                            "[tracing-subscriber] Unable to format the following event, ignoring: {attrs:?}",
=======
                            "[tracing-subscriber] Unable to format the following event, ignoring: {attrs:?}"
>>>>>>> 096c4c14
                        );
                    }
                }
                let data = extensions.get_mut::<FormattedFields<JsonFields>>().unwrap();
                match serde_json::from_str::<serde_json::Value>(data) {
                    Ok(serde_json::Value::Object(mut fields))
                        if !fields.contains_key("request_id") =>
                    {
                        fields.insert("request_id".into(), request_id.0.to_string().into());
                        data.fields = serde_json::Value::Object(fields).to_string();
                    }
                    // If the value is not found or has invalid type, just ignore the error
                    // and propagate it further. Default Format<Json> layer will handle those cases.
                    _ => {}
                };
            };
            request_id
        } else if let Some(field) = attrs.fields().field("request_id") {
            struct Visitor {
                request_id_field: Field,
                request_id_value: Option<RequestId>,
            }
            impl tracing::field::Visit for Visitor {
                fn record_debug(&mut self, field: &Field, value: &dyn Debug) {
                    if field == &self.request_id_field {
                        if let Ok(request_id) = Uuid::from_str(&format!("{value:?}")) {
                            self.request_id_value = Some(RequestId(request_id));
                        }
                    }
                }
            }

            let mut visitor = Visitor {
                request_id_field: field,
                request_id_value: None,
            };
            attrs.record(&mut visitor);

            visitor.request_id_value
        } else {
            None
        };

        if let Some(request_id) = request_id {
            span.extensions_mut().insert(request_id);
        }
    }
}

#[cfg(test)]
mod tests {
    use std::{
        io,
        sync::{Arc, Mutex, MutexGuard, TryLockError},
    };

    use pretty_assertions::assert_eq;
    use regex::Regex;
    use tracing::subscriber::with_default;
    use tracing_subscriber::{fmt::format::FmtSpan, layer::SubscriberExt, Layer};

    // https://github.com/tokio-rs/tracing/blob/527b4f66a604e7a6baa6aa7536428e3a303ba3c8/tracing-subscriber/src/fmt/format/json.rs#L522
    struct MockTime;

    impl tracing_subscriber::fmt::time::FormatTime for MockTime {
        fn format_time(
            &self,
            w: &mut tracing_subscriber::fmt::format::Writer<'_>,
        ) -> std::fmt::Result {
            write!(w, "fake time")
        }
    }

    pub(crate) struct MockWriter {
        buf: Arc<Mutex<Vec<u8>>>,
    }

    // https://github.com/tokio-rs/tracing/blob/527b4f66a604e7a6baa6aa7536428e3a303ba3c8/tracing-subscriber/src/fmt/mod.rs#L1249
    impl MockWriter {
        pub(crate) fn new(buf: Arc<Mutex<Vec<u8>>>) -> Self {
            Self { buf }
        }

        pub(crate) fn map_error<Guard>(err: TryLockError<Guard>) -> io::Error {
            match err {
                TryLockError::WouldBlock => io::Error::from(io::ErrorKind::WouldBlock),
                TryLockError::Poisoned(_) => io::Error::from(io::ErrorKind::Other),
            }
        }

        pub(crate) fn buf(&self) -> io::Result<MutexGuard<'_, Vec<u8>>> {
            self.buf.try_lock().map_err(Self::map_error)
        }
    }

    impl io::Write for MockWriter {
        fn write(&mut self, buf: &[u8]) -> io::Result<usize> {
            self.buf()?.write(buf)
        }

        fn flush(&mut self) -> io::Result<()> {
            self.buf()?.flush()
        }
    }

    // https://github.com/tokio-rs/tracing/blob/527b4f66a604e7a6baa6aa7536428e3a303ba3c8/tracing-subscriber/src/fmt/mod.rs#L1281
    #[derive(Clone, Default)]
    pub(crate) struct MockMakeWriter {
        buf: Arc<Mutex<Vec<u8>>>,
    }

    impl MockMakeWriter {
        #[allow(unused)]
        pub(crate) fn new(buf: Arc<Mutex<Vec<u8>>>) -> Self {
            Self { buf }
        }

        #[allow(unused)]
        pub(crate) fn buf(&self) -> MutexGuard<'_, Vec<u8>> {
            self.buf.lock().unwrap()
        }

        pub(crate) fn get_string(&self) -> String {
            let mut buf = self.buf.lock().expect("lock shouldn't be poisoned");
            let string = std::str::from_utf8(&buf[..])
                .expect("formatter should not have produced invalid utf-8")
                .to_owned();
            buf.clear();
            string
        }
    }

    impl<'a> tracing_subscriber::fmt::MakeWriter<'a> for MockMakeWriter {
        type Writer = MockWriter;

        fn make_writer(&'a self) -> Self::Writer {
            MockWriter::new(self.buf.clone())
        }
    }

    // https://github.com/tokio-rs/tracing/blob/527b4f66a604e7a6baa6aa7536428e3a303ba3c8/tracing-subscriber/src/fmt/fmt_subscriber.rs#L1304
    fn sanitize_timings(s: String) -> String {
        let re = Regex::new("time\\.(idle|busy)=([0-9.]+)[mµn]s").unwrap();
        re.replace_all(s.as_str(), "timing").to_string()
    }

    fn parse_json(s: &str) -> serde_json::Value {
        serde_json::from_str::<serde_json::Value>(s)
            .unwrap_or_else(|_| panic!("failed to parse '{s}'"))
    }

    fn parse_captured_logs(logs: String) -> Vec<serde_json::Value> {
        logs.split('\n')
            .filter(|l| !l.is_empty())
            .map(parse_json)
            .collect()
    }

    #[test]
    fn request_id_layer_preserves_fields() {
        let request_id_layer = super::layer().boxed();
        let make_writer = MockMakeWriter::default();
        let json_layer = tracing_subscriber::fmt::layer()
            .json()
            .flatten_event(true)
            .with_current_span(true)
            .with_span_list(true)
            .with_writer(make_writer.clone())
            .with_level(false)
            .with_ansi(false)
            .with_timer(MockTime)
            .with_span_events(FmtSpan::ENTER)
            .boxed();

        let layers = vec![request_id_layer, json_layer];

        let registry = tracing_subscriber::registry().with(layers);

        with_default(registry, || {
            let span0_with_request_id = tracing::info_span!(
                "span0_with_request_id",
                request_id = %"02f09a3f-1624-3b1d-8409-44eff7708208"
            );
            let _e0 = span0_with_request_id.enter();
            let span1 = tracing::info_span!("span1", x = 42);
            let _e = span1.enter();
        });
        let actual = sanitize_timings(make_writer.get_string());
        assert_eq!(
            vec![
                parse_json(
                    r#"{
                    "timestamp":"fake time",
                    "message":"enter",
                    "target":"blockscout_service_launcher::tracing::request_id_layer::tests",
                    "span":{
                        "request_id":"02f09a3f-1624-3b1d-8409-44eff7708208",
                        "name":"span0_with_request_id"
                    },
                    "spans":[
                        {
                            "request_id":"02f09a3f-1624-3b1d-8409-44eff7708208",
                            "name":"span0_with_request_id"
                        }
                    ]
                }"#
                ),
                parse_json(
                    r#"{
                    "timestamp":"fake time",
                    "message":"enter",
                    "target":"blockscout_service_launcher::tracing::request_id_layer::tests",
                    "span":{
                        "request_id":"02f09a3f-1624-3b1d-8409-44eff7708208",
                        "x":42,
                        "name":"span1"
                    },
                    "spans":[
                        {
                            "request_id":"02f09a3f-1624-3b1d-8409-44eff7708208",
                            "name":"span0_with_request_id"
                        },
                        {
                            "request_id":"02f09a3f-1624-3b1d-8409-44eff7708208",
                            "x":42,
                            "name":"span1"
                        }
                    ]
                }"#
                )
            ],
            parse_captured_logs(actual)
        );
    }
}<|MERGE_RESOLUTION|>--- conflicted
+++ resolved
@@ -37,11 +37,7 @@
                         extensions.insert(fields);
                     } else {
                         eprintln!(
-<<<<<<< HEAD
-                            "[tracing-subscriber] Unable to format the following event, ignoring: {attrs:?}",
-=======
                             "[tracing-subscriber] Unable to format the following event, ignoring: {attrs:?}"
->>>>>>> 096c4c14
                         );
                     }
                 }
