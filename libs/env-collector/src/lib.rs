--- conflicted
+++ resolved
@@ -557,14 +557,11 @@
         Value::Number(n) => n.to_string(),
         Value::Bool(b) => b.to_string(),
         Value::Null => "null".to_string(),
-<<<<<<< HEAD
-=======
         Value::Array(v) => v
             .iter()
             .map(json_value_to_env_value)
             .collect::<Vec<String>>()
             .join(","),
->>>>>>> 096c4c14
         _ => panic!("unsupported value type: {json:?}"),
     }
 }
