on:
  push:
    branches:
      - 'main'
    tags:
      - 'eth-bytecode-db/v*'
  pull_request:
    paths:
      - eth-bytecode-db/**
      - .github/workflows/eth-bytecode-db.yml
      - .github/actions/deps/**

name: Test, lint and docker (eth-bytecode-db)

env:
  REGISTRY: ghcr.io
  IMAGE_NAME: blockscout/eth-bytecode-db

defaults:
  run:
    working-directory: eth-bytecode-db

jobs:
  test:
    name: Unit, doc and integration tests
    runs-on: ubuntu-latest
    services:
      postgres:
        image: postgres
        env:
          POSTGRES_PASSWORD: admin
          POSTGRES_USER: postgres
        options: >-
          --health-cmd pg_isready
          --health-interval 10s
          --health-timeout 5s
          --health-retries 5
        ports:
          - 5432:5432
    steps:
      - name: Checkout sources
        uses: actions/checkout@v2

      - name: Install deps
        uses: ./.github/actions/deps

      - name: Install toolchain
        uses: actions-rs/toolchain@v1
        with:
          toolchain: stable
          profile: minimal
          override: true

      - name: Rust cache
        uses: Swatinem/rust-cache@v1
        with:
          cache-on-failure: true

      - name: Unit tests
        run: RUST_BACKTRACE=1 RUST_LOG=info cargo test --locked --workspace --all-features --lib --bins -- --nocapture
        if: success() || failure()

      - name: Doc tests
        run: cargo test --locked --workspace --all-features --doc
        if: success() || failure()

      - name: Integration tests
        run: RUST_BACKTRACE=1 RUST_LOG=info cargo test --locked --workspace --test '*' -- --nocapture --include-ignored
        if: success() || failure()
        env:
          DATABASE_URL: postgres://postgres:admin@localhost:5432/

  lint:
    name: Linting
    runs-on: ubuntu-latest
    steps:
      - name: Checkout sources
        uses: actions/checkout@v2

      - name: Install deps
        uses: ./.github/actions/deps

      - name: Install toolchain
        uses: actions-rs/toolchain@v1
        with:
          toolchain: stable
          profile: minimal
          components: rustfmt, clippy
          override: true

      - uses: Swatinem/rust-cache@v1
        with:
          cache-on-failure: true

      - name: cargo fmt
        run: cargo fmt --all -- --check --config imports_granularity=Crate

      - name: cargo clippy
        run: cargo clippy --all --all-targets --all-features -- -D warnings

<<<<<<< HEAD
#  TODO: Uncomment when docker file added
#  push:
#    name: Docker build and docker push
#    needs:
#      - test
#      - lint
#    if: |
#      always() &&
#      (needs.test.result == 'success' || needs.test.result == 'cancelled') &&
#      (needs.lint.result == 'success' || needs.lint.result == 'cancelled')
#    timeout-minutes: 30
#    runs-on: ubuntu-latest
#    steps:
#      - name: Checkout repository
#        uses: actions/checkout@v2
#
#      - uses: actions-ecosystem/action-regex-match@v2
#        id: regex
#        with:
#          text: ${{ github.ref }}
#          regex: '^(refs\/tags\/eth-bytecode-db\/(v\d+\.\d+\.\d+))|(refs\/heads\/(main))$'
#
#      - name: Extract tag name
#        id: tags_extractor
#        run: |
#          t=${{ steps.regex.outputs.group2 }}
#          m=${{ steps.regex.outputs.group4 }}
#          (if ! [[ "$t" == "" ]]; then echo tags=${{ env.REGISTRY }}/${{ env.IMAGE_NAME }}:$t, ${{ env.REGISTRY }}/${{ env.IMAGE_NAME }}:latest; elif ! [[ "$m" == "" ]]; then echo tags=${{ env.REGISTRY }}/${{ env.IMAGE_NAME }}:$m; else echo tags=; fi) >> $GITHUB_OUTPUT
#
#      - name: Login to GitHub Container Registry
#        uses: docker/login-action@v1
#        with:
#          registry: ${{ env.REGISTRY }}
#          username: ${{ github.actor }}
#          password: ${{ secrets.GITHUB_TOKEN }}
#
#      - name: Extract metadata for Docker
#        id: meta
#        uses: docker/metadata-action@v3
#        with:
#          images: ${{ env.REGISTRY }}/${{ env.IMAGE_NAME }}
#
#      - name: Set up Docker Buildx
#        uses: docker/setup-buildx-action@v1
#      - name: Build and push
#        uses: docker/build-push-action@v2
#        with:
#          context: "eth-bytecode-db/backend"
#          file: "eth-bytecode-db/backend/Dockerfile"
#          push: ${{ steps.tags_extractor.outputs.tags != '' }}
#          tags: ${{ steps.tags_extractor.outputs.tags }}
#          labels: ${{ steps.meta.outputs.labels }}
#          cache-from: type=gha
#          cache-to: type=gha,mode=max
  # deploy_main:
  #   if: ${{ github.ref_type == 'branch' && github.ref_name == 'main' }}
  #   name: Deploy eth-bytecode-db
  #   needs: push
  #   uses: blockscout/blockscout-ci-cd/.github/workflows/deploy.yaml@master
  #   with:
  #     env_vars: VALUES_DIR=deploy/values/eth-bytecode-db,APP_NAME=bs-stack
  #     appNamespace: eth-bytecode-db-testing
  #   secrets: inherit
=======
  push:
    name: Docker build and docker push
    needs:
      - test
      - lint
    if: |
      always() &&
      (needs.test.result == 'success' || needs.test.result == 'cancelled') &&
      (needs.lint.result == 'success' || needs.lint.result == 'cancelled')
    timeout-minutes: 30
    runs-on: ubuntu-latest
    steps:
      - name: Checkout repository
        uses: actions/checkout@v2

      - uses: actions-ecosystem/action-regex-match@v2
        id: regex
        with:
          text: ${{ github.ref }}
          regex: '^(refs\/tags\/eth-bytecode-db\/(v\d+\.\d+\.\d+))|(refs\/heads\/(main))$'

      - name: Extract tag name
        id: tags_extractor
        run: |
          t=${{ steps.regex.outputs.group2 }}
          m=${{ steps.regex.outputs.group4 }}
          (if ! [[ "$t" == "" ]]; then echo tags=${{ env.REGISTRY }}/${{ env.IMAGE_NAME }}:$t, ${{ env.REGISTRY }}/${{ env.IMAGE_NAME }}:latest; elif ! [[ "$m" == "" ]]; then echo tags=${{ env.REGISTRY }}/${{ env.IMAGE_NAME }}:$m; else echo tags=; fi) >> $GITHUB_OUTPUT

      - name: Login to GitHub Container Registry
        uses: docker/login-action@v1
        with:
          registry: ${{ env.REGISTRY }}
          username: ${{ github.actor }}
          password: ${{ secrets.GITHUB_TOKEN }}

      - name: Extract metadata for Docker
        id: meta
        uses: docker/metadata-action@v3
        with:
          images: ${{ env.REGISTRY }}/${{ env.IMAGE_NAME }}

      - name: Set up Docker Buildx
        uses: docker/setup-buildx-action@v1
      - name: Build and push
        uses: docker/build-push-action@v2
        with:
          context: "eth-bytecode-db"
          file: "eth-bytecode-db/eth-bytecode-db-server/Dockerfile"
          push: ${{ steps.tags_extractor.outputs.tags != '' }}
          tags: ${{ steps.tags_extractor.outputs.tags }}
          labels: ${{ steps.meta.outputs.labels }}
          cache-from: type=gha
          cache-to: type=gha,mode=max
>>>>>>> c086f768
<|MERGE_RESOLUTION|>--- conflicted
+++ resolved
@@ -98,71 +98,6 @@
       - name: cargo clippy
         run: cargo clippy --all --all-targets --all-features -- -D warnings
 
-<<<<<<< HEAD
-#  TODO: Uncomment when docker file added
-#  push:
-#    name: Docker build and docker push
-#    needs:
-#      - test
-#      - lint
-#    if: |
-#      always() &&
-#      (needs.test.result == 'success' || needs.test.result == 'cancelled') &&
-#      (needs.lint.result == 'success' || needs.lint.result == 'cancelled')
-#    timeout-minutes: 30
-#    runs-on: ubuntu-latest
-#    steps:
-#      - name: Checkout repository
-#        uses: actions/checkout@v2
-#
-#      - uses: actions-ecosystem/action-regex-match@v2
-#        id: regex
-#        with:
-#          text: ${{ github.ref }}
-#          regex: '^(refs\/tags\/eth-bytecode-db\/(v\d+\.\d+\.\d+))|(refs\/heads\/(main))$'
-#
-#      - name: Extract tag name
-#        id: tags_extractor
-#        run: |
-#          t=${{ steps.regex.outputs.group2 }}
-#          m=${{ steps.regex.outputs.group4 }}
-#          (if ! [[ "$t" == "" ]]; then echo tags=${{ env.REGISTRY }}/${{ env.IMAGE_NAME }}:$t, ${{ env.REGISTRY }}/${{ env.IMAGE_NAME }}:latest; elif ! [[ "$m" == "" ]]; then echo tags=${{ env.REGISTRY }}/${{ env.IMAGE_NAME }}:$m; else echo tags=; fi) >> $GITHUB_OUTPUT
-#
-#      - name: Login to GitHub Container Registry
-#        uses: docker/login-action@v1
-#        with:
-#          registry: ${{ env.REGISTRY }}
-#          username: ${{ github.actor }}
-#          password: ${{ secrets.GITHUB_TOKEN }}
-#
-#      - name: Extract metadata for Docker
-#        id: meta
-#        uses: docker/metadata-action@v3
-#        with:
-#          images: ${{ env.REGISTRY }}/${{ env.IMAGE_NAME }}
-#
-#      - name: Set up Docker Buildx
-#        uses: docker/setup-buildx-action@v1
-#      - name: Build and push
-#        uses: docker/build-push-action@v2
-#        with:
-#          context: "eth-bytecode-db/backend"
-#          file: "eth-bytecode-db/backend/Dockerfile"
-#          push: ${{ steps.tags_extractor.outputs.tags != '' }}
-#          tags: ${{ steps.tags_extractor.outputs.tags }}
-#          labels: ${{ steps.meta.outputs.labels }}
-#          cache-from: type=gha
-#          cache-to: type=gha,mode=max
-  # deploy_main:
-  #   if: ${{ github.ref_type == 'branch' && github.ref_name == 'main' }}
-  #   name: Deploy eth-bytecode-db
-  #   needs: push
-  #   uses: blockscout/blockscout-ci-cd/.github/workflows/deploy.yaml@master
-  #   with:
-  #     env_vars: VALUES_DIR=deploy/values/eth-bytecode-db,APP_NAME=bs-stack
-  #     appNamespace: eth-bytecode-db-testing
-  #   secrets: inherit
-=======
   push:
     name: Docker build and docker push
     needs:
@@ -216,4 +151,13 @@
           labels: ${{ steps.meta.outputs.labels }}
           cache-from: type=gha
           cache-to: type=gha,mode=max
->>>>>>> c086f768
+
+  # deploy_main:
+  #   if: ${{ github.ref_type == 'branch' && github.ref_name == 'main' }}
+  #   name: Deploy eth-bytecode-db
+  #   needs: push
+  #   uses: blockscout/blockscout-ci-cd/.github/workflows/deploy.yaml@master
+  #   with:
+  #     env_vars: VALUES_DIR=deploy/values/eth-bytecode-db,APP_NAME=bs-stack
+  #     appNamespace: eth-bytecode-db-testing
+  #   secrets: inherit