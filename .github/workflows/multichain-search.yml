--- conflicted
+++ resolved
@@ -81,11 +81,7 @@
         run: cargo fmt --all -- --check --config imports_granularity=Crate
 
       - name: cargo clippy
-<<<<<<< HEAD
         run: cargo clippy --all --all-targets --all-features -- -D warnings
-=======
-        run: cargo clippy --all --all-features --all-targets -- -D warnings
->>>>>>> 720aa655
 
   push:
     name: Docker build and docker push
