--- conflicted
+++ resolved
@@ -85,17 +85,4 @@
         let signatures = Self::merge_signatures(responses.into_iter());
         Ok(tonic::Response::new(GetSignaturesResponse { signatures }))
     }
-<<<<<<< HEAD
-=======
-
-    async fn get_error_signatures(
-        &self,
-        request: tonic::Request<GetSignaturesRequest>,
-    ) -> Result<tonic::Response<GetSignaturesResponse>, tonic::Status> {
-        let sources = &self.sources;
-        let responses = proxy!(sources, request, get_error_signatures);
-        let signatures = Self::merge_signatures(responses.into_iter());
-        Ok(tonic::Response::new(GetSignaturesResponse { signatures }))
-    }
->>>>>>> b9ee4165
 }