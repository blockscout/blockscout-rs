swagger: "2.0"
info:
  title: v1/multichain-aggregator.proto
  version: version not set
tags:
  - name: MultichainAggregatorService
  - name: ClusterExplorerService
  - name: Health
consumes:
  - application/json
produces:
  - application/json
paths:
  /api/v1/addresses:
    get:
      operationId: MultichainAggregatorService_ListAddresses
      responses:
        "200":
          description: A successful response.
          schema:
            $ref: '#/definitions/v1ListAddressesResponse'
        default:
          description: An unexpected error response.
          schema:
            $ref: '#/definitions/googlerpcStatus'
      parameters:
        - name: q
          in: query
          required: false
          type: string
        - name: chain_id
          in: query
          required: false
          type: string
        - name: page_size
          in: query
          required: false
          type: integer
          format: int64
        - name: page_token
          in: query
          required: false
          type: string
      tags:
        - MultichainAggregatorService
  /api/v1/block-numbers:
    get:
      operationId: MultichainAggregatorService_ListBlockNumbers
      responses:
        "200":
          description: A successful response.
          schema:
            $ref: '#/definitions/v1ListBlockNumbersResponse'
        default:
          description: An unexpected error response.
          schema:
            $ref: '#/definitions/googlerpcStatus'
      parameters:
        - name: q
          in: query
          required: false
          type: string
        - name: chain_id
          in: query
          required: false
          type: string
        - name: page_size
          in: query
          required: false
          type: integer
          format: int64
        - name: page_token
          in: query
          required: false
          type: string
      tags:
        - MultichainAggregatorService
  /api/v1/blocks:
    get:
      operationId: MultichainAggregatorService_ListBlocks
      responses:
        "200":
          description: A successful response.
          schema:
            $ref: '#/definitions/v1ListBlocksResponse'
        default:
          description: An unexpected error response.
          schema:
            $ref: '#/definitions/googlerpcStatus'
      parameters:
        - name: q
          in: query
          required: false
          type: string
        - name: chain_id
          in: query
          required: false
          type: string
        - name: page_size
          in: query
          required: false
          type: integer
          format: int64
        - name: page_token
          in: query
          required: false
          type: string
      tags:
        - MultichainAggregatorService
  /api/v1/chains:
    get:
      operationId: MultichainAggregatorService_ListChains
      responses:
        "200":
          description: A successful response.
          schema:
            $ref: '#/definitions/v1ListChainsResponse'
        default:
          description: An unexpected error response.
          schema:
            $ref: '#/definitions/googlerpcStatus'
      parameters:
        - name: only_active
          in: query
          required: false
          type: boolean
      tags:
        - MultichainAggregatorService
  /api/v1/clusters/{cluster_id}/addresses/{address_hash}:
    get:
      operationId: ClusterExplorerService_GetAddress
      responses:
        "200":
          description: A successful response.
          schema:
            $ref: '#/definitions/v1GetAddressResponse'
        default:
          description: An unexpected error response.
          schema:
            $ref: '#/definitions/googlerpcStatus'
      parameters:
        - name: cluster_id
          in: path
          required: true
          type: string
        - name: address_hash
          in: path
          required: true
          type: string
      tags:
        - ClusterExplorerService
  /api/v1/clusters/{cluster_id}/addresses/{address_hash}/tokens:
    get:
      operationId: ClusterExplorerService_ListAddressTokens
      responses:
        "200":
          description: A successful response.
          schema:
            $ref: '#/definitions/v1ListAddressTokensResponse'
        default:
          description: An unexpected error response.
          schema:
            $ref: '#/definitions/googlerpcStatus'
      parameters:
        - name: cluster_id
          in: path
          required: true
          type: string
        - name: address_hash
          in: path
          required: true
          type: string
        - name: type
          description: List of comma-separated token types to filter by. See `TokenType`.
          in: query
          required: false
          type: string
        - name: page_size
          in: query
          required: false
          type: integer
          format: int64
        - name: page_token
          in: query
          required: false
          type: string
      tags:
        - ClusterExplorerService
  /api/v1/clusters/{cluster_id}/chains:
    get:
      operationId: ClusterExplorerService_ListClusterChains
      responses:
        "200":
          description: A successful response.
          schema:
            $ref: '#/definitions/v1ListClusterChainsResponse'
        default:
          description: An unexpected error response.
          schema:
            $ref: '#/definitions/googlerpcStatus'
      parameters:
        - name: cluster_id
          in: path
          required: true
          type: string
      tags:
        - ClusterExplorerService
  /api/v1/clusters/{cluster_id}/messages:
    get:
      operationId: ClusterExplorerService_ListInteropMessages
      responses:
        "200":
          description: A successful response.
          schema:
            $ref: '#/definitions/v1ListInteropMessagesResponse'
        default:
          description: An unexpected error response.
          schema:
            $ref: '#/definitions/googlerpcStatus'
      parameters:
        - name: cluster_id
          in: path
          required: true
          type: string
        - name: init_chain_id
          in: query
          required: false
          type: string
        - name: relay_chain_id
          in: query
          required: false
          type: string
        - name: nonce
          in: query
          required: false
          type: string
          format: int64
        - name: address
          description: Address of the sender or receiver.
          in: query
          required: false
          type: string
        - name: direction
          description: 'Message direction: "from" or "to". Valid only when address is provided.'
          in: query
          required: false
          type: string
        - name: page_size
          in: query
          required: false
          type: integer
          format: int64
        - name: page_token
          in: query
          required: false
          type: string
      tags:
        - ClusterExplorerService
  /api/v1/clusters/{cluster_id}/messages/count:
    get:
      operationId: ClusterExplorerService_CountInteropMessages
      responses:
        "200":
          description: A successful response.
          schema:
            $ref: '#/definitions/v1CountInteropMessagesResponse'
        default:
          description: An unexpected error response.
          schema:
            $ref: '#/definitions/googlerpcStatus'
      parameters:
        - name: cluster_id
          in: path
          required: true
          type: string
        - name: chain_id
          in: query
          required: false
          type: string
      tags:
        - ClusterExplorerService
  /api/v1/clusters/{cluster_id}/messages/{init_chain_id}/{nonce}:
    get:
      operationId: ClusterExplorerService_GetInteropMessage
      responses:
        "200":
          description: A successful response.
          schema:
            $ref: '#/definitions/v1GetInteropMessageResponse'
        default:
          description: An unexpected error response.
          schema:
            $ref: '#/definitions/googlerpcStatus'
      parameters:
        - name: cluster_id
          in: path
          required: true
          type: string
        - name: init_chain_id
          in: path
          required: true
          type: string
        - name: nonce
          in: path
          required: true
          type: string
          format: int64
      tags:
        - ClusterExplorerService
  /api/v1/dapps:
    get:
      operationId: MultichainAggregatorService_ListDapps
      responses:
        "200":
          description: A successful response.
          schema:
            $ref: '#/definitions/v1ListDappsResponse'
        default:
          description: An unexpected error response.
          schema:
            $ref: '#/definitions/googlerpcStatus'
      parameters:
        - name: q
          in: query
          required: false
          type: string
        - name: categories
          in: query
          required: false
          type: string
        - name: chain_ids
          in: query
          required: false
          type: array
          items:
            type: string
          collectionFormat: multi
      tags:
        - MultichainAggregatorService
  /api/v1/dapps/categories:
    get:
      operationId: MultichainAggregatorService_ListDappCategories
      responses:
        "200":
          description: A successful response.
          schema:
            $ref: '#/definitions/v1ListDappCategoriesResponse'
        default:
          description: An unexpected error response.
          schema:
            $ref: '#/definitions/googlerpcStatus'
      tags:
        - MultichainAggregatorService
  /api/v1/dapps/chains:
    get:
      operationId: MultichainAggregatorService_ListDappChains
      responses:
        "200":
          description: A successful response.
          schema:
            $ref: '#/definitions/v1ListDappChainsResponse'
        default:
          description: An unexpected error response.
          schema:
            $ref: '#/definitions/googlerpcStatus'
      tags:
        - MultichainAggregatorService
  /api/v1/domains:
    get:
      operationId: MultichainAggregatorService_ListDomains
      responses:
        "200":
          description: A successful response.
          schema:
            $ref: '#/definitions/v1ListDomainsResponse'
        default:
          description: An unexpected error response.
          schema:
            $ref: '#/definitions/googlerpcStatus'
      parameters:
        - name: q
          in: query
          required: false
          type: string
        - name: page_size
          in: query
          required: false
          type: integer
          format: int64
        - name: page_token
          in: query
          required: false
          type: string
      tags:
        - MultichainAggregatorService
  /api/v1/import:batch:
    post:
      operationId: MultichainAggregatorService_BatchImport
      responses:
        "200":
          description: A successful response.
          schema:
            $ref: '#/definitions/v1BatchImportResponse'
        default:
          description: An unexpected error response.
          schema:
            $ref: '#/definitions/googlerpcStatus'
      parameters:
        - name: body
          in: body
          required: true
          schema:
            $ref: '#/definitions/v1BatchImportRequest'
      tags:
        - MultichainAggregatorService
  /api/v1/nfts:
    get:
      operationId: MultichainAggregatorService_ListNfts
      responses:
        "200":
          description: A successful response.
          schema:
            $ref: '#/definitions/v1ListNftsResponse'
        default:
          description: An unexpected error response.
          schema:
            $ref: '#/definitions/googlerpcStatus'
      parameters:
        - name: q
          in: query
          required: false
          type: string
        - name: chain_id
          in: query
          required: false
          type: string
        - name: page_size
          in: query
          required: false
          type: integer
          format: int64
        - name: page_token
          in: query
          required: false
          type: string
      tags:
        - MultichainAggregatorService
  /api/v1/search:quick:
    get:
      operationId: MultichainAggregatorService_QuickSearch
      responses:
        "200":
          description: A successful response.
          schema:
            $ref: '#/definitions/v1QuickSearchResponse'
        default:
          description: An unexpected error response.
          schema:
            $ref: '#/definitions/googlerpcStatus'
      parameters:
        - name: q
          in: query
          required: false
          type: string
      tags:
        - MultichainAggregatorService
  /api/v1/tokens:
    get:
      operationId: MultichainAggregatorService_ListTokens
      responses:
        "200":
          description: A successful response.
          schema:
            $ref: '#/definitions/v1ListTokensResponse'
        default:
          description: An unexpected error response.
          schema:
            $ref: '#/definitions/googlerpcStatus'
      parameters:
        - name: q
          in: query
          required: false
          type: string
        - name: chain_id
          in: query
          required: false
          type: array
          items:
            type: string
          collectionFormat: multi
        - name: page_size
          in: query
          required: false
          type: integer
          format: int64
        - name: page_token
          in: query
          required: false
          type: string
      tags:
        - MultichainAggregatorService
  /api/v1/transactions:
    get:
      operationId: MultichainAggregatorService_ListTransactions
      responses:
        "200":
          description: A successful response.
          schema:
            $ref: '#/definitions/v1ListTransactionsResponse'
        default:
          description: An unexpected error response.
          schema:
            $ref: '#/definitions/googlerpcStatus'
      parameters:
        - name: q
          in: query
          required: false
          type: string
        - name: chain_id
          in: query
          required: false
          type: string
        - name: page_size
          in: query
          required: false
          type: integer
          format: int64
        - name: page_token
          in: query
          required: false
          type: string
      tags:
        - MultichainAggregatorService
  /health:
    get:
      summary: |-
        If the requested service is unknown, the call will fail with status
        NOT_FOUND.
      operationId: Health_Check
      responses:
        "200":
          description: A successful response.
          schema:
            $ref: '#/definitions/v1HealthCheckResponse'
        default:
          description: An unexpected error response.
          schema:
            $ref: '#/definitions/googlerpcStatus'
      parameters:
        - name: service
          in: query
          required: false
          type: string
      tags:
        - Health
definitions:
  BatchImportRequestAddressCoinBalanceImport:
    type: object
    properties:
      address_hash:
        type: string
      value:
        type: string
  BatchImportRequestAddressImport:
    type: object
    properties:
      hash:
        type: string
      ens_name:
        type: string
      contract_name:
        type: string
      token_name:
        type: string
      token_type:
        $ref: '#/definitions/v1TokenType'
      is_contract:
        type: boolean
      is_verified_contract:
        type: boolean
      is_token:
        type: boolean
  BatchImportRequestAddressTokenBalanceImport:
    type: object
    properties:
      address_hash:
        type: string
      token_address_hash:
        type: string
      token_id:
        type: string
      value:
        type: string
  BatchImportRequestBlockRangeImport:
    type: object
    properties:
      min_block_number:
        type: string
        format: uint64
      max_block_number:
        type: string
        format: uint64
  BatchImportRequestCountersImport:
    type: object
    properties:
      timestamp:
        type: string
        format: int64
      global_counters:
        $ref: '#/definitions/CountersImportGlobalCounters'
  BatchImportRequestHashImport:
    type: object
    properties:
      hash:
        type: string
      hash_type:
        $ref: '#/definitions/v1HashType'
  BatchImportRequestInteropMessageImport:
    type: object
    properties:
      init:
        $ref: '#/definitions/InteropMessageImportInit'
      relay:
        $ref: '#/definitions/InteropMessageImportRelay'
  BatchImportRequestTokenImport:
    type: object
    properties:
      address_hash:
        type: string
      metadata:
        $ref: '#/definitions/TokenImportMetadata'
      price_data:
        $ref: '#/definitions/TokenImportPriceData'
      counters:
        $ref: '#/definitions/TokenImportCounters'
  CountersImportGlobalCounters:
    type: object
    properties:
      daily_transactions_number:
        type: string
        format: uint64
      total_transactions_number:
        type: string
        format: uint64
      total_addresses_number:
        type: string
        format: uint64
  HealthCheckResponseServingStatus:
    type: string
    enum:
      - UNKNOWN
      - SERVING
      - NOT_SERVING
      - SERVICE_UNKNOWN
    default: UNKNOWN
    description: ' - SERVICE_UNKNOWN: Used only by the Watch method.'
  InteropMessageImportInit:
    type: object
    properties:
      sender_address_hash:
        type: string
      target_address_hash:
        type: string
      nonce:
        type: string
        format: int64
      init_chain_id:
        type: string
      init_transaction_hash:
        type: string
      timestamp:
        type: string
        format: int64
      relay_chain_id:
        type: string
      payload:
        type: string
      transfer_token_address_hash:
        type: string
      transfer_from_address_hash:
        type: string
      transfer_to_address_hash:
        type: string
      transfer_amount:
        type: string
  InteropMessageImportRelay:
    type: object
    properties:
      nonce:
        type: string
        format: int64
      init_chain_id:
        type: string
      relay_chain_id:
        type: string
      relay_transaction_hash:
        type: string
      failed:
        type: boolean
  InteropMessageInteropMessageTransfer:
    type: object
    properties:
      token:
        $ref: '#/definitions/InteropMessageTokenDetails'
      from:
        $ref: '#/definitions/v1AddressHash'
      to:
        $ref: '#/definitions/v1AddressHash'
      total:
        $ref: '#/definitions/InteropMessageTransferTotal'
  InteropMessageTokenDetails:
    type: object
    properties:
      address_hash:
        type: string
  InteropMessageTransferTotal:
    type: object
    properties:
      value:
        type: string
  ListAddressTokensResponseAggregatedTokenBalanceInfo:
    type: object
    properties:
      token:
        $ref: '#/definitions/v1AggregatedTokenInfo'
      token_id:
        type: string
      value:
        type: string
      chain_values:
        type: object
        additionalProperties:
          type: string
  TokenImportCounters:
    type: object
    properties:
      holders_count:
        type: string
      transfers_count:
        type: string
  TokenImportMetadata:
    type: object
    properties:
      name:
        type: string
      symbol:
        type: string
      decimals:
        type: integer
        format: int32
      token_type:
        $ref: '#/definitions/v1TokenType'
      icon_url:
        type: string
      total_supply:
        type: string
  TokenImportPriceData:
    type: object
    properties:
      fiat_value:
        type: string
      circulating_market_cap:
        type: string
  googlerpcStatus:
    type: object
    properties:
      code:
        type: integer
        format: int32
      message:
        type: string
      details:
        type: array
        items:
          type: object
          $ref: '#/definitions/protobufAny'
  protobufAny:
    type: object
    properties:
      '@type':
        type: string
    additionalProperties: {}
  protobufNullValue:
    type: string
    enum:
      - NULL_VALUE
    default: NULL_VALUE
    description: |-
      `NullValue` is a singleton enumeration to represent the null value for the
      `Value` type union.

      The JSON representation for `NullValue` is JSON `null`.

       - NULL_VALUE: Null value.
  v1Address:
    type: object
    properties:
      hash:
        type: string
      domain_info:
        $ref: '#/definitions/v1DomainInfo'
      contract_name:
        type: string
      token_name:
        type: string
      token_type:
        $ref: '#/definitions/v1TokenType'
      is_contract:
        type: boolean
      is_verified_contract:
        type: boolean
      is_token:
        type: boolean
      chain_id:
        type: string
  v1AddressHash:
    type: object
    properties:
      hash:
        type: string
  v1AggregatedTokenInfo:
    type: object
    properties:
      address_hash:
        type: string
      circulating_market_cap:
        type: string
      decimals:
        type: string
      holders_count:
        type: string
      icon_url:
        type: string
      name:
        type: string
      symbol:
        type: string
      total_supply:
        type: string
      type:
        $ref: '#/definitions/v1TokenType'
      exchange_rate:
        type: string
      chain_infos:
        type: object
        additionalProperties:
          $ref: '#/definitions/v1AggregatedTokenInfoChainInfo'
        description: Map of chain id to chain-specific information.
  v1AggregatedTokenInfoChainInfo:
    type: object
    properties:
      holders_count:
        type: string
      total_supply:
        type: string
  v1BatchImportRequest:
    type: object
    properties:
      chain_id:
        type: string
      addresses:
        type: array
        items:
          type: object
          $ref: '#/definitions/BatchImportRequestAddressImport'
      block_ranges:
        type: array
        items:
          type: object
          $ref: '#/definitions/BatchImportRequestBlockRangeImport'
      hashes:
        type: array
        items:
          type: object
          $ref: '#/definitions/BatchImportRequestHashImport'
      interop_messages:
        type: array
        items:
          type: object
          $ref: '#/definitions/BatchImportRequestInteropMessageImport'
      address_coin_balances:
        type: array
        items:
          type: object
          $ref: '#/definitions/BatchImportRequestAddressCoinBalanceImport'
      address_token_balances:
        type: array
        items:
          type: object
          $ref: '#/definitions/BatchImportRequestAddressTokenBalanceImport'
      counters:
        $ref: '#/definitions/BatchImportRequestCountersImport'
      tokens:
        type: array
        items:
          type: object
          $ref: '#/definitions/BatchImportRequestTokenImport'
      api_key:
        type: string
  v1BatchImportResponse:
    type: object
    properties:
      status:
        type: string
  v1Chain:
    type: object
    properties:
      id:
        type: string
      name:
        type: string
      explorer_url:
        type: string
      icon_url:
        type: string
  v1ChainBlockNumber:
    type: object
    properties:
      chain_id:
        type: string
        format: int64
      block_number:
        type: string
        format: uint64
  v1CountInteropMessagesResponse:
    type: object
    properties:
      count:
        type: string
        format: uint64
  v1Domain:
    type: object
    properties:
      address:
        type: string
      name:
        type: string
      expiry_date:
        type: string
      protocol:
        type: object
  v1DomainInfo:
    type: object
    properties:
      address:
        type: string
      name:
        type: string
      expiry_date:
        type: string
      names_count:
        type: integer
        format: int64
<<<<<<< HEAD
  v1GetInteropMessageResponse:
    type: object
    properties:
      message:
        $ref: '#/definitions/v1InteropMessage'
=======
  v1GetAddressResponse:
    type: object
    properties:
      hash:
        type: string
      chain_infos:
        type: object
        additionalProperties:
          $ref: '#/definitions/v1GetAddressResponseChainInfo'
        description: Map of chain id to chain-specific information.
      has_tokens:
        type: boolean
      has_interop_message_transfers:
        type: boolean
  v1GetAddressResponseChainInfo:
    type: object
    properties:
      coin_balance:
        type: string
      is_contract:
        type: boolean
      is_verified:
        type: boolean
    description: Chain-specific information.
>>>>>>> 8c36c81c
  v1Hash:
    type: object
    properties:
      hash:
        type: string
      hash_type:
        $ref: '#/definitions/v1HashType'
      chain_id:
        type: string
  v1HashType:
    type: string
    enum:
      - HASH_TYPE_BLOCK
      - HASH_TYPE_TRANSACTION
    default: HASH_TYPE_BLOCK
  v1HealthCheckResponse:
    type: object
    properties:
      status:
        $ref: '#/definitions/HealthCheckResponseServingStatus'
  v1InteropMessage:
    type: object
    properties:
      sender:
        $ref: '#/definitions/v1AddressHash'
      target:
        $ref: '#/definitions/v1AddressHash'
      nonce:
        type: string
        format: int64
      init_chain_id:
        type: string
      init_transaction_hash:
        type: string
      timestamp:
        type: string
      relay_chain_id:
        type: string
      relay_transaction_hash:
        type: string
      payload:
        type: string
      status:
        $ref: '#/definitions/v1InteropMessageStatus'
      transfer:
        $ref: '#/definitions/InteropMessageInteropMessageTransfer'
      message_type:
        type: string
      method:
        type: string
      decoded_payload:
        type: object
  v1InteropMessageStatus:
    type: string
    enum:
      - PENDING
      - FAILED
      - SUCCESS
      - EXPIRED
    default: PENDING
  v1ListAddressTokensResponse:
    type: object
    properties:
      items:
        type: array
        items:
          type: object
          $ref: '#/definitions/ListAddressTokensResponseAggregatedTokenBalanceInfo'
      next_page_params:
        $ref: '#/definitions/v1Pagination'
  v1ListAddressesResponse:
    type: object
    properties:
      items:
        type: array
        items:
          type: object
          $ref: '#/definitions/v1Address'
      next_page_params:
        $ref: '#/definitions/v1Pagination'
  v1ListBlockNumbersResponse:
    type: object
    properties:
      items:
        type: array
        items:
          type: object
          $ref: '#/definitions/v1ChainBlockNumber'
      next_page_params:
        $ref: '#/definitions/v1Pagination'
  v1ListBlocksResponse:
    type: object
    properties:
      items:
        type: array
        items:
          type: object
          $ref: '#/definitions/v1Hash'
      next_page_params:
        $ref: '#/definitions/v1Pagination'
  v1ListChainsResponse:
    type: object
    properties:
      items:
        type: array
        items:
          type: object
          $ref: '#/definitions/v1Chain'
  v1ListClusterChainsResponse:
    type: object
    properties:
      items:
        type: array
        items:
          type: object
          $ref: '#/definitions/v1Chain'
  v1ListDappCategoriesResponse:
    type: object
    properties:
      items:
        type: array
        items:
          type: string
  v1ListDappChainsResponse:
    type: object
    properties:
      items:
        type: array
        items:
          type: object
          $ref: '#/definitions/v1Chain'
  v1ListDappsResponse:
    type: object
    properties:
      items:
        type: array
        items:
          type: object
          $ref: '#/definitions/v1MarketplaceDapp'
  v1ListDomainsResponse:
    type: object
    properties:
      items:
        type: array
        items:
          type: object
          $ref: '#/definitions/v1Domain'
      next_page_params:
        $ref: '#/definitions/v1Pagination'
  v1ListInteropMessagesResponse:
    type: object
    properties:
      items:
        type: array
        items:
          type: object
          $ref: '#/definitions/v1InteropMessage'
      next_page_params:
        $ref: '#/definitions/v1Pagination'
  v1ListNftsResponse:
    type: object
    properties:
      items:
        type: array
        items:
          type: object
          $ref: '#/definitions/v1Address'
      next_page_params:
        $ref: '#/definitions/v1Pagination'
  v1ListTokensResponse:
    type: object
    properties:
      items:
        type: array
        items:
          type: object
          $ref: '#/definitions/v1Token'
      next_page_params:
        $ref: '#/definitions/v1Pagination'
  v1ListTransactionsResponse:
    type: object
    properties:
      items:
        type: array
        items:
          type: object
          $ref: '#/definitions/v1Hash'
      next_page_params:
        $ref: '#/definitions/v1Pagination'
  v1MarketplaceDapp:
    type: object
    properties:
      id:
        type: string
      title:
        type: string
      logo:
        type: string
      short_description:
        type: string
      chain_id:
        type: string
  v1Pagination:
    type: object
    properties:
      page_token:
        type: string
      page_size:
        type: integer
        format: int64
  v1QuickSearchResponse:
    type: object
    properties:
      addresses:
        type: array
        items:
          type: object
          $ref: '#/definitions/v1Address'
      blocks:
        type: array
        items:
          type: object
          $ref: '#/definitions/v1Hash'
      transactions:
        type: array
        items:
          type: object
          $ref: '#/definitions/v1Hash'
      block_numbers:
        type: array
        items:
          type: object
          $ref: '#/definitions/v1ChainBlockNumber'
      dapps:
        type: array
        items:
          type: object
          $ref: '#/definitions/v1MarketplaceDapp'
      tokens:
        type: array
        items:
          type: object
          $ref: '#/definitions/v1Token'
      nfts:
        type: array
        items:
          type: object
          $ref: '#/definitions/v1Address'
      domains:
        type: array
        items:
          type: object
          $ref: '#/definitions/v1Domain'
  v1Token:
    type: object
    properties:
      address:
        type: string
      icon_url:
        type: string
      name:
        type: string
      symbol:
        type: string
      chain_id:
        type: string
      is_verified_contract:
        type: boolean
  v1TokenType:
    type: string
    enum:
      - TOKEN_TYPE_UNSPECIFIED
      - TOKEN_TYPE_ERC_20
      - TOKEN_TYPE_ERC_721
      - TOKEN_TYPE_ERC_1155
      - TOKEN_TYPE_ERC_404
      - TOKEN_TYPE_ERC_7802
    default: TOKEN_TYPE_UNSPECIFIED<|MERGE_RESOLUTION|>--- conflicted
+++ resolved
@@ -951,13 +951,6 @@
       names_count:
         type: integer
         format: int64
-<<<<<<< HEAD
-  v1GetInteropMessageResponse:
-    type: object
-    properties:
-      message:
-        $ref: '#/definitions/v1InteropMessage'
-=======
   v1GetAddressResponse:
     type: object
     properties:
@@ -982,7 +975,11 @@
       is_verified:
         type: boolean
     description: Chain-specific information.
->>>>>>> 8c36c81c
+  v1GetInteropMessageResponse:
+    type: object
+    properties:
+      message:
+        $ref: '#/definitions/v1InteropMessage'
   v1Hash:
     type: object
     properties:
