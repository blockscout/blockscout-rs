--- conflicted
+++ resolved
@@ -646,21 +646,18 @@
         items:
           type: object
           $ref: '#/definitions/BatchImportRequestInteropMessageImport'
-<<<<<<< HEAD
+      address_coin_balances:
+        type: array
+        items:
+          type: object
+          $ref: '#/definitions/BatchImportRequestAddressCoinBalanceImport'
+      address_token_balances:
+        type: array
+        items:
+          type: object
+          $ref: '#/definitions/BatchImportRequestAddressTokenBalanceImport'
       counters:
         $ref: '#/definitions/BatchImportRequestCountersImport'
-=======
-      address_coin_balances:
-        type: array
-        items:
-          type: object
-          $ref: '#/definitions/BatchImportRequestAddressCoinBalanceImport'
-      address_token_balances:
-        type: array
-        items:
-          type: object
-          $ref: '#/definitions/BatchImportRequestAddressTokenBalanceImport'
->>>>>>> 37885b5b
       api_key:
         type: string
   v1BatchImportResponse:
