--- conflicted
+++ resolved
@@ -147,7 +147,18 @@
     }
   }
 
-<<<<<<< HEAD
+  message AddressCoinBalanceImport {
+    string address_hash = 1;
+    string value = 2;
+  }
+
+  message AddressTokenBalanceImport {
+    string address_hash = 1;
+    string token_address_hash = 2;
+    optional string token_id = 3;
+    string value = 4;
+  }
+  
   message CountersImport {
     message GlobalCounters {
       optional uint64 daily_transactions_number = 1;
@@ -157,18 +168,6 @@
 
     int64 timestamp = 1;
     optional GlobalCounters global_counters = 2;
-=======
-  message AddressCoinBalanceImport {
-    string address_hash = 1;
-    string value = 2;
-  }
-
-  message AddressTokenBalanceImport {
-    string address_hash = 1;
-    string token_address_hash = 2;
-    optional string token_id = 3;
-    string value = 4;
->>>>>>> 37885b5b
   }
 
   string chain_id = 1;
@@ -176,14 +175,10 @@
   repeated BlockRangeImport block_ranges = 3;
   repeated HashImport hashes = 4;
   repeated InteropMessageImport interop_messages = 5;
-<<<<<<< HEAD
-  optional CountersImport counters = 6;
-  string api_key = 7;
-=======
   repeated AddressCoinBalanceImport address_coin_balances = 6;
   repeated AddressTokenBalanceImport address_token_balances = 7;
-  string api_key = 8;
->>>>>>> 37885b5b
+  optional CountersImport counters = 8;
+  string api_key = 9;
 }
 
 message BatchImportResponse { string status = 1; }
