syntax = "proto3";

package blockscout.multichainAggregator.v1;

option go_package = "github.com/blockscout/blockscout-rs/multichain-aggregator";

import "google/protobuf/struct.proto";

service MultichainAggregatorService {
  rpc BatchImport(BatchImportRequest) returns (BatchImportResponse) {}
  rpc QuickSearch(QuickSearchRequest) returns (QuickSearchResponse) {}
  rpc ListAddresses(ListAddressesRequest) returns (ListAddressesResponse) {}
  rpc ListTokens(ListTokensRequest) returns (ListTokensResponse) {}
  rpc ListTransactions(ListTransactionsRequest)
      returns (ListTransactionsResponse) {}
  rpc ListNfts(ListNftsRequest) returns (ListNftsResponse) {}
  rpc ListChains(ListChainsRequest) returns (ListChainsResponse) {}
  rpc ListDapps(ListDappsRequest) returns (ListDappsResponse) {}
  rpc ListDappChains(ListDappChainsRequest) returns (ListDappChainsResponse) {}
  rpc ListDappCategories(ListDappCategoriesRequest)
      returns (ListDappCategoriesResponse) {}
  rpc ListDomains(ListDomainsRequest) returns (ListDomainsResponse) {}
}

enum TokenType {
  TOKEN_TYPE_UNSPECIFIED = 0;
  TOKEN_TYPE_ERC_20 = 1;
  TOKEN_TYPE_ERC_721 = 2;
  TOKEN_TYPE_ERC_1155 = 3;
  TOKEN_TYPE_ERC_404 = 4;
}

enum HashType {
  HASH_TYPE_BLOCK = 0;
  HASH_TYPE_TRANSACTION = 1;
}

message Pagination {
  string page_token = 1;
  uint32 page_size = 2;
}

message DomainInfo {
  string address = 1;
  string name = 2;
  optional string expiry_date = 3;
  uint32 names_count = 4;
}

message Address {
  string hash = 1;
  DomainInfo domain_info = 2;
  optional string contract_name = 3;
  optional string token_name = 4;
  TokenType token_type = 5;
  optional bool is_contract = 6;
  optional bool is_verified_contract = 7;
  optional bool is_token = 8;
  string chain_id = 9;
}

message BlockRange {
  uint64 min_block_number = 1;
  uint64 max_block_number = 2;
  string chain_id = 3;
}

message Hash {
  string hash = 1;
  HashType hash_type = 2;
  string chain_id = 3;
}

message MarketplaceDapp {
  string id = 1;
  string title = 2;
  string logo = 3;
  string short_description = 4;
  string chain_id = 5;
}

message Token {
  string address = 1;
  string icon_url = 2;
  string name = 3;
  string symbol = 4;
  string chain_id = 5;
  bool is_verified_contract = 6;
}

message Domain {
  optional string address = 1;
  string name = 2;
  optional string expiry_date = 3;
  google.protobuf.Struct protocol = 4;
}

<<<<<<< HEAD
=======
message AddressHash {
  string hash = 1;
}

message InteropMessage {
  enum Status {
    PENDING = 0;
    FAILED = 1;
    SUCCESS = 2;
    EXPIRED = 3;
  }

  message TokenDetails {
    string address_hash = 1;
  }

  message TransferTotal {
    string value = 1;
  }

  message InteropMessageTransfer {
    optional TokenDetails token = 1;
    AddressHash from = 2;
    AddressHash to = 3;
    TransferTotal total = 4;
  }

  optional AddressHash sender = 1;
  optional AddressHash target = 2;
  int64 nonce = 3;
  string init_chain_id = 4;
  optional string init_transaction_hash = 5;
  optional string timestamp = 6;
  string relay_chain_id = 7;
  optional string relay_transaction_hash = 8;
  optional string payload = 9;
  Status status = 10;
  optional InteropMessageTransfer transfer = 11;
  string message_type = 12;
  string method = 13;
}

>>>>>>> cf446968
message BatchImportRequest {
  message AddressImport {
    string hash = 1;
    optional string ens_name = 2;
    optional string contract_name = 3;
    optional string token_name = 4;
    TokenType token_type = 5;
    optional bool is_contract = 6;
    optional bool is_verified_contract = 7;
    optional bool is_token = 8;
  }

  message HashImport {
    string hash = 1;
    HashType hash_type = 2;
  }

  message BlockRangeImport {
    uint64 min_block_number = 1;
    uint64 max_block_number = 2;
  }

  message InteropMessageImport {
    message Init {
      string sender_address_hash = 1;
      string target_address_hash = 2;
      int64 nonce = 3;
      string init_chain_id = 4;
      string init_transaction_hash = 5;
      int64 timestamp = 6;
      string relay_chain_id = 7;
      string payload = 8;
      optional string transfer_token_address_hash = 9;
      optional string transfer_from_address_hash = 10;
      optional string transfer_to_address_hash = 11;
      optional string transfer_amount = 12;
    }

    message Relay {
      int64 nonce = 1;
      string init_chain_id = 2;
      string relay_chain_id = 3;
      string relay_transaction_hash = 4;
      bool failed = 5;
    }

    oneof message {
      Init init = 1;
      Relay relay = 2;
    }
  }

  message AddressCoinBalanceImport {
    string address_hash = 1;
    string value = 2;
  }

  message AddressTokenBalanceImport {
    string address_hash = 1;
    string token_address_hash = 2;
    optional string token_id = 3;
    string value = 4;
  }

  string chain_id = 1;
  repeated AddressImport addresses = 2;
  repeated BlockRangeImport block_ranges = 3;
  repeated HashImport hashes = 4;
  repeated InteropMessageImport interop_messages = 5;
  repeated AddressCoinBalanceImport address_coin_balances = 6;
  repeated AddressTokenBalanceImport address_token_balances = 7;
  string api_key = 8;
}

message BatchImportResponse { string status = 1; }

message QuickSearchRequest { string q = 1; }

message QuickSearchResponse {
  message ChainBlockNumber {
    int64 chain_id = 1;
    uint64 block_number = 2;
  }

  repeated Address addresses = 1;
  repeated Hash blocks = 2;
  repeated Hash transactions = 3;
  repeated ChainBlockNumber block_numbers = 4;
  repeated MarketplaceDapp dapps = 5;
  repeated Token tokens = 6;
  repeated Address nfts = 7;
  repeated Domain domains = 8;
}

message ListAddressesRequest {
  string q = 1;
  optional string chain_id = 2;
  optional uint32 page_size = 3;
  optional string page_token = 4;
}

message ListAddressesResponse {
  repeated Address items = 1;
  Pagination next_page_params = 2;
}

message ListTokensRequest {
  string q = 1;
  repeated string chain_id = 2;
  optional uint32 page_size = 3;
  optional string page_token = 4;
}

message ListTokensResponse {
  repeated Token items = 1;
  Pagination next_page_params = 2;
}

message ListTransactionsRequest {
  string q = 1;
  optional string chain_id = 2;
  optional uint32 page_size = 3;
  optional string page_token = 4;
}

message ListTransactionsResponse {
  repeated Hash items = 1;
  Pagination next_page_params = 2;
}

message ListNftsRequest {
  string q = 1;
  optional string chain_id = 2;
  optional uint32 page_size = 3;
  optional string page_token = 4;
}

message ListNftsResponse {
  repeated Address items = 1;
  Pagination next_page_params = 2;
}

message Chain {
  string id = 1;
  string name = 2;
  string explorer_url = 3;
  string icon_url = 4;
}

message ListChainsRequest { optional bool only_active = 1; }

message ListChainsResponse { repeated Chain items = 1; }

message ListDappsRequest {
  optional string q = 1;
  optional string categories = 2;
  repeated string chain_ids = 3;
}

message ListDappsResponse { repeated MarketplaceDapp items = 1; }

message ListDappChainsRequest {}

message ListDappChainsResponse { repeated Chain items = 1; }

message ListDappCategoriesRequest {}

message ListDappCategoriesResponse { repeated string items = 1; }

message ListDomainsRequest {
  string q = 1;
  optional uint32 page_size = 2;
  optional string page_token = 3;
}

message ListDomainsResponse {
  repeated Domain items = 1;
  Pagination next_page_params = 2;
}<|MERGE_RESOLUTION|>--- conflicted
+++ resolved
@@ -95,51 +95,6 @@
   google.protobuf.Struct protocol = 4;
 }
 
-<<<<<<< HEAD
-=======
-message AddressHash {
-  string hash = 1;
-}
-
-message InteropMessage {
-  enum Status {
-    PENDING = 0;
-    FAILED = 1;
-    SUCCESS = 2;
-    EXPIRED = 3;
-  }
-
-  message TokenDetails {
-    string address_hash = 1;
-  }
-
-  message TransferTotal {
-    string value = 1;
-  }
-
-  message InteropMessageTransfer {
-    optional TokenDetails token = 1;
-    AddressHash from = 2;
-    AddressHash to = 3;
-    TransferTotal total = 4;
-  }
-
-  optional AddressHash sender = 1;
-  optional AddressHash target = 2;
-  int64 nonce = 3;
-  string init_chain_id = 4;
-  optional string init_transaction_hash = 5;
-  optional string timestamp = 6;
-  string relay_chain_id = 7;
-  optional string relay_transaction_hash = 8;
-  optional string payload = 9;
-  Status status = 10;
-  optional InteropMessageTransfer transfer = 11;
-  string message_type = 12;
-  string method = 13;
-}
-
->>>>>>> cf446968
 message BatchImportRequest {
   message AddressImport {
     string hash = 1;
