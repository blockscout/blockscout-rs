syntax = "proto3";

package blockscout.multichainAggregator.v1;

option go_package = "github.com/blockscout/blockscout-rs/multichain-aggregator";

import "google/protobuf/struct.proto";

service MultichainAggregatorService {
  rpc BatchImport(BatchImportRequest) returns (BatchImportResponse) {}
  rpc QuickSearch(QuickSearchRequest) returns (QuickSearchResponse) {}
  rpc ListAddresses(ListAddressesRequest) returns (ListAddressesResponse) {}
  rpc ListTokens(ListTokensRequest) returns (ListTokensResponse) {}
  rpc ListTransactions(ListTransactionsRequest)
      returns (ListTransactionsResponse) {}
  rpc ListNfts(ListNftsRequest) returns (ListNftsResponse) {}
  rpc ListChains(ListChainsRequest) returns (ListChainsResponse) {}
  rpc ListDapps(ListDappsRequest) returns (ListDappsResponse) {}
  rpc ListDappChains(ListDappChainsRequest) returns (ListDappChainsResponse) {}
  rpc ListDappCategories(ListDappCategoriesRequest)
      returns (ListDappCategoriesResponse) {}
  rpc ListDomains(ListDomainsRequest) returns (ListDomainsResponse) {}
  rpc ListBlockNumbers(ListBlockNumbersRequest)
      returns (ListBlockNumbersResponse) {}
  rpc ListBlocks(ListBlocksRequest) returns (ListBlocksResponse) {}
}

enum TokenType {
  TOKEN_TYPE_UNSPECIFIED = 0;
  TOKEN_TYPE_ERC_20 = 1;
  TOKEN_TYPE_ERC_721 = 2;
  TOKEN_TYPE_ERC_1155 = 3;
  TOKEN_TYPE_ERC_404 = 4;
  TOKEN_TYPE_ERC_7802 = 5;
}

enum HashType {
  HASH_TYPE_BLOCK = 0;
  HASH_TYPE_TRANSACTION = 1;
}

message Pagination {
  string page_token = 1;
  uint32 page_size = 2;
}

message DomainInfo {
  string address = 1;
  string name = 2;
  optional string expiry_date = 3;
  uint32 names_count = 4;
}

message Address {
  string hash = 1;
  DomainInfo domain_info = 2;
  optional string contract_name = 3;
  optional string token_name = 4;
  TokenType token_type = 5;
  optional bool is_contract = 6;
  optional bool is_verified_contract = 7;
  optional bool is_token = 8;
  string chain_id = 9;
}

message BlockRange {
  uint64 min_block_number = 1;
  uint64 max_block_number = 2;
  string chain_id = 3;
}

message Hash {
  string hash = 1;
  HashType hash_type = 2;
  string chain_id = 3;
}

message MarketplaceDapp {
  string id = 1;
  string title = 2;
  string logo = 3;
  string short_description = 4;
  string chain_id = 5;
}

message Token {
  string address = 1;
  string icon_url = 2;
  string name = 3;
  string symbol = 4;
  string chain_id = 5;
  bool is_verified_contract = 6;
}

message Domain {
  optional string address = 1;
  string name = 2;
  optional string expiry_date = 3;
  google.protobuf.Struct protocol = 4;
}

message ChainBlockNumber {
  int64 chain_id = 1;
  uint64 block_number = 2;
}

message BatchImportRequest {
  message AddressImport {
    string hash = 1;
    optional string ens_name = 2;
    optional string contract_name = 3;
    optional string token_name = 4;
    TokenType token_type = 5;
    optional bool is_contract = 6;
    optional bool is_verified_contract = 7;
    optional bool is_token = 8;
  }

  message HashImport {
    string hash = 1;
    HashType hash_type = 2;
  }

  message BlockRangeImport {
    uint64 min_block_number = 1;
    uint64 max_block_number = 2;
  }

  message InteropMessageImport {
    message Init {
      string sender_address_hash = 1;
      string target_address_hash = 2;
      int64 nonce = 3;
      string init_chain_id = 4;
      string init_transaction_hash = 5;
      int64 timestamp = 6;
      string relay_chain_id = 7;
      string payload = 8;
      optional string transfer_token_address_hash = 9;
      optional string transfer_from_address_hash = 10;
      optional string transfer_to_address_hash = 11;
      optional string transfer_amount = 12;
    }

    message Relay {
      int64 nonce = 1;
      string init_chain_id = 2;
      string relay_chain_id = 3;
      string relay_transaction_hash = 4;
      bool failed = 5;
    }

    oneof message {
      Init init = 1;
      Relay relay = 2;
    }
  }

  message AddressCoinBalanceImport {
    string address_hash = 1;
    string value = 2;
  }

  message AddressTokenBalanceImport {
    string address_hash = 1;
    string token_address_hash = 2;
    optional string token_id = 3;
    optional string value = 4;
  }
  
  message CountersImport {
    message GlobalCounters {
      optional uint64 daily_transactions_number = 1;
      optional uint64 total_transactions_number = 2;
      optional uint64 total_addresses_number = 3;
    }

    int64 timestamp = 1;
    optional GlobalCounters global_counters = 2;
  }

  message TokenImport {
    message Metadata {
      optional string name = 1;
      optional string symbol = 2;
      optional int32 decimals = 3;
      TokenType token_type = 4;
      optional string icon_url = 5;
      optional string total_supply = 6;
    }

    message Counters {
      optional string holders_count = 1;
      optional string transfers_count = 2;
    }

    message PriceData {
      optional string fiat_value = 1;
      optional string circulating_market_cap = 2;
    }

    string address_hash = 1;

    oneof payload {
      Metadata metadata = 2;
      PriceData price_data = 3;
      Counters counters = 4;
    }
  }

  string chain_id = 1;
  repeated AddressImport addresses = 2;
  repeated BlockRangeImport block_ranges = 3;
  repeated HashImport hashes = 4;
  repeated InteropMessageImport interop_messages = 5;
  repeated AddressCoinBalanceImport address_coin_balances = 6;
  repeated AddressTokenBalanceImport address_token_balances = 7;
<<<<<<< HEAD
  repeated TokenImport tokens = 8;
=======
  optional CountersImport counters = 8;
>>>>>>> 332a892d
  string api_key = 9;
}

message BatchImportResponse { string status = 1; }

message QuickSearchRequest { string q = 1; }

message QuickSearchResponse {
  repeated Address addresses = 1;
  repeated Hash blocks = 2;
  repeated Hash transactions = 3;
  repeated ChainBlockNumber block_numbers = 4;
  repeated MarketplaceDapp dapps = 5;
  repeated Token tokens = 6;
  repeated Address nfts = 7;
  repeated Domain domains = 8;
}

message ListAddressesRequest {
  string q = 1;
  optional string chain_id = 2;
  optional uint32 page_size = 3;
  optional string page_token = 4;
}

message ListAddressesResponse {
  repeated Address items = 1;
  Pagination next_page_params = 2;
}

message ListTokensRequest {
  string q = 1;
  repeated string chain_id = 2;
  optional uint32 page_size = 3;
  optional string page_token = 4;
}

message ListTokensResponse {
  repeated Token items = 1;
  Pagination next_page_params = 2;
}

message ListTransactionsRequest {
  string q = 1;
  optional string chain_id = 2;
  optional uint32 page_size = 3;
  optional string page_token = 4;
}

message ListTransactionsResponse {
  repeated Hash items = 1;
  Pagination next_page_params = 2;
}

message ListNftsRequest {
  string q = 1;
  optional string chain_id = 2;
  optional uint32 page_size = 3;
  optional string page_token = 4;
}

message ListNftsResponse {
  repeated Address items = 1;
  Pagination next_page_params = 2;
}

message Chain {
  string id = 1;
  string name = 2;
  string explorer_url = 3;
  string icon_url = 4;
}

message ListChainsRequest { optional bool only_active = 1; }

message ListChainsResponse { repeated Chain items = 1; }

message ListDappsRequest {
  optional string q = 1;
  optional string categories = 2;
  repeated string chain_ids = 3;
}

message ListDappsResponse { repeated MarketplaceDapp items = 1; }

message ListDappChainsRequest {}

message ListDappChainsResponse { repeated Chain items = 1; }

message ListDappCategoriesRequest {}

message ListDappCategoriesResponse { repeated string items = 1; }

message ListDomainsRequest {
  string q = 1;
  optional uint32 page_size = 2;
  optional string page_token = 3;
}

message ListDomainsResponse {
  repeated Domain items = 1;
  Pagination next_page_params = 2;
}

message ListBlockNumbersRequest {
  string q = 1;
  optional string chain_id = 2;
  optional uint32 page_size = 3;
  optional string page_token = 4;
}

message ListBlockNumbersResponse {
  repeated ChainBlockNumber items = 1;
  Pagination next_page_params = 2;
}

message ListBlocksRequest {
  string q = 1;
  optional string chain_id = 2;
  optional uint32 page_size = 3;
  optional string page_token = 4;
}

message ListBlocksResponse {
  repeated Hash items = 1;
  Pagination next_page_params = 2;
}<|MERGE_RESOLUTION|>--- conflicted
+++ resolved
@@ -215,12 +215,9 @@
   repeated InteropMessageImport interop_messages = 5;
   repeated AddressCoinBalanceImport address_coin_balances = 6;
   repeated AddressTokenBalanceImport address_token_balances = 7;
-<<<<<<< HEAD
-  repeated TokenImport tokens = 8;
-=======
   optional CountersImport counters = 8;
->>>>>>> 332a892d
-  string api_key = 9;
+  repeated TokenImport tokens = 9;
+  string api_key = 10;
 }
 
 message BatchImportResponse { string status = 1; }
