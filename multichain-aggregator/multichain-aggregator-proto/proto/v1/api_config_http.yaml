type: google.api.Service
config_version: 3

http:
  rules:
    - selector: blockscout.multichainAggregator.v1.MultichainAggregatorService.BatchImport
      post: /api/v1/import:batch
      body: "*"

    - selector: blockscout.multichainAggregator.v1.MultichainAggregatorService.QuickSearch
      get: /api/v1/search:quick

    - selector: blockscout.multichainAggregator.v1.MultichainAggregatorService.ListAddresses
      get: /api/v1/addresses

    - selector: blockscout.multichainAggregator.v1.MultichainAggregatorService.ListTokens
      get: /api/v1/tokens

    - selector: blockscout.multichainAggregator.v1.MultichainAggregatorService.ListTransactions
      get: /api/v1/transactions

    - selector: blockscout.multichainAggregator.v1.MultichainAggregatorService.ListNfts
      get: /api/v1/nfts

    - selector: blockscout.multichainAggregator.v1.MultichainAggregatorService.ListChains
      get: /api/v1/chains

    - selector: blockscout.multichainAggregator.v1.MultichainAggregatorService.ListDapps
      get: /api/v1/dapps

    - selector: blockscout.multichainAggregator.v1.MultichainAggregatorService.ListDappChains
      get: /api/v1/dapps/chains

    - selector: blockscout.multichainAggregator.v1.MultichainAggregatorService.ListDappCategories
      get: /api/v1/dapps/categories

    - selector: blockscout.multichainAggregator.v1.MultichainAggregatorService.ListDomains
      get: /api/v1/domains

    - selector: blockscout.multichainAggregator.v1.MultichainAggregatorService.ListBlockNumbers
      get: /api/v1/block-numbers

    - selector: blockscout.multichainAggregator.v1.MultichainAggregatorService.ListBlocks
      get: /api/v1/blocks

    #################### Cluster Explorer ####################
    - selector: blockscout.clusterExplorer.v1.ClusterExplorerService.ListClusterChains
      get: /api/v1/clusters/{cluster_id}/chains

    - selector: blockscout.clusterExplorer.v1.ClusterExplorerService.ListInteropMessages
      get: /api/v1/clusters/{cluster_id}/messages

    - selector: blockscout.clusterExplorer.v1.ClusterExplorerService.GetInteropMessage
      get: /api/v1/clusters/{cluster_id}/messages/{init_chain_id}/{nonce}

    - selector: blockscout.clusterExplorer.v1.ClusterExplorerService.CountInteropMessages
      get: /api/v1/clusters/{cluster_id}/messages/count

    - selector: blockscout.clusterExplorer.v1.ClusterExplorerService.GetAddress
      get: /api/v1/clusters/{cluster_id}/addresses/{address_hash}

    - selector: blockscout.clusterExplorer.v1.ClusterExplorerService.ListAddressTokens
      get: /api/v1/clusters/{cluster_id}/addresses/{address_hash}/tokens

    - selector: blockscout.clusterExplorer.v1.ClusterExplorerService.ListClusterTokens
      get: /api/v1/clusters/{cluster_id}/tokens

    - selector: blockscout.clusterExplorer.v1.ClusterExplorerService.GetAggregatedToken
      get: /api/v1/clusters/{cluster_id}/tokens/{address_hash}

<<<<<<< HEAD
    - selector: blockscout.clusterExplorer.v1.ClusterExplorerService.ListTokenHolders
      get: /api/v1/clusters/{cluster_id}/tokens/{address_hash}/holders
=======
    - selector: blockscout.clusterExplorer.v1.ClusterExplorerService.SearchAddresses
      get: /api/v1/clusters/{cluster_id}/search/addresses

    - selector: blockscout.clusterExplorer.v1.ClusterExplorerService.SearchNfts
      get: /api/v1/clusters/{cluster_id}/search/nfts

    - selector: blockscout.clusterExplorer.v1.ClusterExplorerService.SearchTransactions
      get: /api/v1/clusters/{cluster_id}/search/transactions

    - selector: blockscout.clusterExplorer.v1.ClusterExplorerService.SearchBlocks
      get: /api/v1/clusters/{cluster_id}/search/blocks

    - selector: blockscout.clusterExplorer.v1.ClusterExplorerService.SearchBlockNumbers
      get: /api/v1/clusters/{cluster_id}/search/block-numbers

    - selector: blockscout.clusterExplorer.v1.ClusterExplorerService.SearchTokens
      get: /api/v1/clusters/{cluster_id}/search/tokens

    - selector: blockscout.clusterExplorer.v1.ClusterExplorerService.SearchDomains
      get: /api/v1/clusters/{cluster_id}/search/domains

    - selector: blockscout.clusterExplorer.v1.ClusterExplorerService.QuickSearch
      get: /api/v1/clusters/{cluster_id}/search:quick
>>>>>>> 18ead0d2

    #################### Health ####################

    - selector: blockscout.multichainAggregator.v1.Health.Check
      get: /health<|MERGE_RESOLUTION|>--- conflicted
+++ resolved
@@ -68,10 +68,9 @@
     - selector: blockscout.clusterExplorer.v1.ClusterExplorerService.GetAggregatedToken
       get: /api/v1/clusters/{cluster_id}/tokens/{address_hash}
 
-<<<<<<< HEAD
     - selector: blockscout.clusterExplorer.v1.ClusterExplorerService.ListTokenHolders
       get: /api/v1/clusters/{cluster_id}/tokens/{address_hash}/holders
-=======
+
     - selector: blockscout.clusterExplorer.v1.ClusterExplorerService.SearchAddresses
       get: /api/v1/clusters/{cluster_id}/search/addresses
 
@@ -95,7 +94,6 @@
 
     - selector: blockscout.clusterExplorer.v1.ClusterExplorerService.QuickSearch
       get: /api/v1/clusters/{cluster_id}/search:quick
->>>>>>> 18ead0d2
 
     #################### Health ####################
 
