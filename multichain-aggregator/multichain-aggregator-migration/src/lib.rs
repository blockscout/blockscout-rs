pub use sea_orm_migration::prelude::*;
use sea_orm_migration::sea_orm::{Statement, TransactionTrait};

mod m20220101_000001_initial_tables;
mod m20250130_084023_add_chains_name;
mod m20250427_051405_add_interop_messages;
mod m20250602_105925_remove_interop_message_chain_id_ref;
<<<<<<< HEAD
mod m20250611_103754_add_counters;
=======
mod m20250604_091215_add_token_and_coin_balances;
>>>>>>> 37885b5b

pub struct Migrator;

#[async_trait::async_trait]
impl MigratorTrait for Migrator {
    fn migrations() -> Vec<Box<dyn MigrationTrait>> {
        vec![
            Box::new(m20220101_000001_initial_tables::Migration),
            Box::new(m20250130_084023_add_chains_name::Migration),
            Box::new(m20250427_051405_add_interop_messages::Migration),
            Box::new(m20250602_105925_remove_interop_message_chain_id_ref::Migration),
<<<<<<< HEAD
            Box::new(m20250611_103754_add_counters::Migration),
=======
            Box::new(m20250604_091215_add_token_and_coin_balances::Migration),
>>>>>>> 37885b5b
        ]
    }
}

pub async fn from_statements(
    manager: &SchemaManager<'_>,
    statements: &[&str],
) -> Result<(), DbErr> {
    let txn = manager.get_connection().begin().await?;
    for statement in statements {
        txn.execute(Statement::from_string(
            manager.get_database_backend(),
            statement.to_string(),
        ))
        .await
        .map_err(|err| DbErr::Migration(format!("{err}\nQuery: {statement}")))?;
    }
    txn.commit().await
}

pub async fn from_sql(manager: &SchemaManager<'_>, content: &str) -> Result<(), DbErr> {
    let statements: Vec<&str> = content.split(';').collect();
    from_statements(manager, statements.as_slice()).await
}<|MERGE_RESOLUTION|>--- conflicted
+++ resolved
@@ -5,11 +5,8 @@
 mod m20250130_084023_add_chains_name;
 mod m20250427_051405_add_interop_messages;
 mod m20250602_105925_remove_interop_message_chain_id_ref;
-<<<<<<< HEAD
+mod m20250604_091215_add_token_and_coin_balances;
 mod m20250611_103754_add_counters;
-=======
-mod m20250604_091215_add_token_and_coin_balances;
->>>>>>> 37885b5b
 
 pub struct Migrator;
 
@@ -21,11 +18,8 @@
             Box::new(m20250130_084023_add_chains_name::Migration),
             Box::new(m20250427_051405_add_interop_messages::Migration),
             Box::new(m20250602_105925_remove_interop_message_chain_id_ref::Migration),
-<<<<<<< HEAD
+            Box::new(m20250604_091215_add_token_and_coin_balances::Migration),
             Box::new(m20250611_103754_add_counters::Migration),
-=======
-            Box::new(m20250604_091215_add_token_and_coin_balances::Migration),
->>>>>>> 37885b5b
         ]
     }
 }
