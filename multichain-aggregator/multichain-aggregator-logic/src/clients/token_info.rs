use crate::types::ChainId;
use api_client_framework::{
    serialize_query, Endpoint, Error, HttpApiClient as Client, HttpApiClientConfig,
};
use reqwest::Method;
use serde::{Deserialize, Serialize};
use serde_with::{formats::CommaSeparator, serde_as, StringWithSeparator};
use url::Url;

pub fn new_client(url: Url) -> Result<Client, Error> {
    let config = HttpApiClientConfig::default();
    Client::new(url, config)
}

pub mod list_chains {
    use super::*;

<<<<<<< HEAD
#[serde_as]
#[serde_with::skip_serializing_none]
#[derive(Serialize, Clone, Debug, Default, PartialEq)]
pub struct SearchTokenInfosParams {
    pub query: String,
    #[serde_as(as = "StringWithSeparator::<CommaSeparator, ChainId>")]
    pub chain_id: Vec<ChainId>,
    pub page_size: Option<u32>,
    pub page_token: Option<String>,
}
=======
    pub struct ListChains {}
>>>>>>> b28d9ae6

    impl Endpoint for ListChains {
        type Response = ListChainsResponse;

        fn method(&self) -> Method {
            Method::GET
        }

        fn path(&self) -> String {
            "/api/v1/token-infos/chains".to_string()
        }
    }

    #[derive(Debug, Deserialize)]
    pub struct ListChainsResponse {
        pub chains: Vec<u64>,
    }
}

pub mod search_token_infos {
    use super::*;

    pub struct SearchTokenInfos {
        pub params: SearchTokenInfosParams,
    }

    #[serde_with::skip_serializing_none]
    #[derive(Serialize, Clone, Debug, Default, PartialEq)]
    pub struct SearchTokenInfosParams {
        pub query: String,
        pub chain_id: Option<ChainId>,
        pub page_size: Option<u32>,
        pub page_token: Option<String>,
    }

    impl Endpoint for SearchTokenInfos {
        type Response = TokenInfoSearchResponse;

        fn method(&self) -> Method {
            Method::GET
        }

        fn path(&self) -> String {
            "/api/v1/token-infos:search".to_string()
        }

        fn query(&self) -> Option<String> {
            serialize_query(&self.params)
        }
    }
    #[derive(Debug, Deserialize)]
    pub struct TokenInfoSearchResponse {
        pub token_infos: Vec<TokenInfo>,
        pub next_page_params: Option<Pagination>,
    }

    #[derive(Debug, Deserialize)]
    #[serde(rename_all = "camelCase")]
    pub struct TokenInfo {
        pub token_address: String,
        pub chain_id: String,
        pub icon_url: String,
        pub token_name: Option<String>,
        pub token_symbol: Option<String>,
    }

    #[derive(Debug, Deserialize)]
    pub struct Pagination {
        pub page_token: String,
        pub page_size: u32,
    }
}<|MERGE_RESOLUTION|>--- conflicted
+++ resolved
@@ -15,20 +15,7 @@
 pub mod list_chains {
     use super::*;
 
-<<<<<<< HEAD
-#[serde_as]
-#[serde_with::skip_serializing_none]
-#[derive(Serialize, Clone, Debug, Default, PartialEq)]
-pub struct SearchTokenInfosParams {
-    pub query: String,
-    #[serde_as(as = "StringWithSeparator::<CommaSeparator, ChainId>")]
-    pub chain_id: Vec<ChainId>,
-    pub page_size: Option<u32>,
-    pub page_token: Option<String>,
-}
-=======
     pub struct ListChains {}
->>>>>>> b28d9ae6
 
     impl Endpoint for ListChains {
         type Response = ListChainsResponse;
@@ -55,11 +42,13 @@
         pub params: SearchTokenInfosParams,
     }
 
+    #[serde_as]
     #[serde_with::skip_serializing_none]
     #[derive(Serialize, Clone, Debug, Default, PartialEq)]
     pub struct SearchTokenInfosParams {
         pub query: String,
-        pub chain_id: Option<ChainId>,
+        #[serde_as(as = "StringWithSeparator::<CommaSeparator, ChainId>")]
+        pub chain_id: Vec<ChainId>,
         pub page_size: Option<u32>,
         pub page_token: Option<String>,
     }
