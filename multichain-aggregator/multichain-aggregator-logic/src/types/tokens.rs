use super::ChainId;
use entity::tokens::ActiveModel;
use sea_orm::{
    prelude::{BigDecimal, Decimal},
    ActiveValue::{Set, Unchanged},
    DeriveIntoActiveModel, IntoActiveModel, IntoActiveValue,
};

pub type TokenType = entity::sea_orm_active_enums::TokenType;

#[derive(Debug, Clone)]
<<<<<<< HEAD
pub enum TokenUpdate {
    Metadata(UpdateTokenMetadata),
    PriceData(UpdateTokenPriceData),
    Counters(UpdateTokenCounters),
    Type(UpdateTokenType),
=======
pub struct TokenUpdate {
    pub metadata: Option<UpdateTokenMetadata>,
    pub price_data: Option<UpdateTokenPriceData>,
    pub counters: Option<UpdateTokenCounters>,
>>>>>>> 2960be57
}

#[derive(Debug, Clone)]
pub struct UpdateTokenMetadata {
    pub chain_id: ChainId,
    pub address_hash: Vec<u8>,
    pub name: Option<String>,
    pub symbol: Option<String>,
    pub decimals: Option<i16>,
    pub token_type: TokenType,
    pub icon_url: Option<String>,
    pub total_supply: Option<BigDecimal>,
}

// Manually implement IntoActiveModel because IntoActiveValue is not implemented
// for BigDecimal and TokenType enum
impl IntoActiveModel<ActiveModel> for UpdateTokenMetadata {
    fn into_active_model(self) -> ActiveModel {
        ActiveModel {
            chain_id: IntoActiveValue::<_>::into_active_value(self.chain_id),
            address_hash: IntoActiveValue::<_>::into_active_value(self.address_hash),
            name: IntoActiveValue::<_>::into_active_value(self.name),
            symbol: IntoActiveValue::<_>::into_active_value(self.symbol),
            decimals: IntoActiveValue::<_>::into_active_value(self.decimals),
            token_type: Set(self.token_type),
            icon_url: IntoActiveValue::<_>::into_active_value(self.icon_url),
            total_supply: Set(self.total_supply),
            ..Default::default()
        }
    }
}

#[derive(Debug, Clone, DeriveIntoActiveModel)]
pub struct UpdateTokenPriceData {
    pub chain_id: ChainId,
    pub address_hash: Vec<u8>,
    pub fiat_value: Option<Decimal>,
    pub circulating_market_cap: Option<Decimal>,
}

#[derive(Debug, Clone, DeriveIntoActiveModel)]
pub struct UpdateTokenCounters {
    pub chain_id: ChainId,
    pub address_hash: Vec<u8>,
    pub holders_count: Option<i64>,
    pub transfers_count: Option<i64>,
}

#[derive(Debug, Clone)]
pub struct UpdateTokenType {
    pub chain_id: ChainId,
    pub address_hash: Vec<u8>,
    pub token_type: TokenType,
}

// Manually implement IntoActiveModel because IntoActiveValue is not implemented
// for TokenType enum
impl IntoActiveModel<ActiveModel> for UpdateTokenType {
    fn into_active_model(self) -> ActiveModel {
        ActiveModel {
            chain_id: Unchanged(self.chain_id),
            address_hash: Unchanged(self.address_hash),
            token_type: Set(self.token_type),
            ..Default::default()
        }
    }
}<|MERGE_RESOLUTION|>--- conflicted
+++ resolved
@@ -9,18 +9,11 @@
 pub type TokenType = entity::sea_orm_active_enums::TokenType;
 
 #[derive(Debug, Clone)]
-<<<<<<< HEAD
-pub enum TokenUpdate {
-    Metadata(UpdateTokenMetadata),
-    PriceData(UpdateTokenPriceData),
-    Counters(UpdateTokenCounters),
-    Type(UpdateTokenType),
-=======
 pub struct TokenUpdate {
     pub metadata: Option<UpdateTokenMetadata>,
     pub price_data: Option<UpdateTokenPriceData>,
     pub counters: Option<UpdateTokenCounters>,
->>>>>>> 2960be57
+    pub r#type: Option<UpdateTokenType>,
 }
 
 #[derive(Debug, Clone)]
