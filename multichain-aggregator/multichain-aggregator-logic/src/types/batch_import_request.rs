use super::{
    address_coin_balances::AddressCoinBalance,
    address_token_balances::AddressTokenBalance,
    addresses::{proto_token_type_to_db_token_type, Address},
    block_ranges::BlockRange,
    counters::{ChainCounters, Counters},
    hashes::{proto_hash_type_to_db_hash_type, Hash},
    interop_message_transfers::InteropMessageTransfer,
    interop_messages::InteropMessage,
    ChainId,
};
use crate::{
    error::{ParseError, ServiceError},
    metrics::IMPORT_ENTITIES_COUNT,
    proto,
    types::tokens::{TokenUpdate, UpdateTokenCounters, UpdateTokenMetadata, UpdateTokenPriceData},
};
use chrono::NaiveDateTime;
use sea_orm::prelude::BigDecimal;
use std::{collections::HashMap, str::FromStr};

#[derive(Debug, Clone)]
pub struct BatchImportRequest {
    pub block_ranges: Vec<BlockRange>,
    pub hashes: Vec<Hash>,
    pub addresses: Vec<Address>,
    pub interop_messages: Vec<(InteropMessage, Option<InteropMessageTransfer>)>,
    pub address_coin_balances: Vec<AddressCoinBalance>,
    pub address_token_balances: Vec<AddressTokenBalance>,
<<<<<<< HEAD
    pub tokens: Vec<TokenUpdate>,
}

macro_rules! opt_parse {
    ($v: expr) => {
        $v.map(|v| v.parse()).transpose()?
    };
=======
    pub counters: Option<Counters>,
>>>>>>> 332a892d
}

impl BatchImportRequest {
    pub fn record_metrics(&self) {
        macro_rules! calculate_entity_metrics {
            ($entities: expr, $get_chain_id: expr, $entity_name: expr) => {
                let mut entity_metrics = HashMap::new();
                for e in $entities {
                    *entity_metrics.entry($get_chain_id(e)).or_insert(0) += 1;
                }
                for (chain_id, count) in entity_metrics {
                    IMPORT_ENTITIES_COUNT
                        .with_label_values(&[chain_id.to_string().as_str(), $entity_name])
                        .inc_by(count);
                }
            };
        }

        calculate_entity_metrics!(
            &self.block_ranges,
            |br: &BlockRange| br.chain_id,
            "block_ranges"
        );
        calculate_entity_metrics!(&self.hashes, |h: &Hash| h.chain_id, "hashes");
        calculate_entity_metrics!(&self.addresses, |a: &Address| a.chain_id, "addresses");
        calculate_entity_metrics!(
            &self.interop_messages,
            |(m, _): &(InteropMessage, _)| {
                if m.init_transaction_hash.is_some() {
                    m.init_chain_id
                } else {
                    m.relay_chain_id
                }
            },
            "interop_messages"
        );
        calculate_entity_metrics!(
            &self.address_coin_balances,
            |b: &AddressCoinBalance| b.chain_id,
            "address_coin_balances"
        );
        calculate_entity_metrics!(
            &self.address_token_balances,
            |b: &AddressTokenBalance| b.chain_id,
            "address_token_balances"
        );
    }
}

impl TryFrom<proto::BatchImportRequest> for BatchImportRequest {
    type Error = ServiceError;

    fn try_from(value: proto::BatchImportRequest) -> Result<Self, Self::Error> {
        let chain_id = value.chain_id.parse().map_err(ParseError::from)?;
        Ok(Self {
            block_ranges: value
                .block_ranges
                .into_iter()
                .map(|br| (chain_id, br).into())
                .collect(),
            hashes: value
                .hashes
                .into_iter()
                .map(|h| (chain_id, h).try_into())
                .collect::<Result<Vec<_>, _>>()?,
            addresses: value
                .addresses
                .into_iter()
                .map(|a| (chain_id, a).try_into())
                .collect::<Result<Vec<_>, _>>()?,
            interop_messages: value
                .interop_messages
                .into_iter()
                .map(|m| InteropMessageWithTransfer::try_from((chain_id, m)).map(|a| (a.0, a.1)))
                .collect::<Result<Vec<_>, _>>()?,
            address_coin_balances: value
                .address_coin_balances
                .into_iter()
                .map(|cb| (chain_id, cb).try_into())
                .collect::<Result<Vec<_>, _>>()?,
            address_token_balances: value
                .address_token_balances
                .into_iter()
                .map(|atb| (chain_id, atb).try_into())
                .collect::<Result<Vec<_>, _>>()?,
<<<<<<< HEAD
            tokens: value
                .tokens
                .into_iter()
                .map(|t| (chain_id, t).try_into())
                .collect::<Result<Vec<_>, _>>()?,
=======
            counters: value
                .counters
                .map(|c| Counters::try_from((chain_id, c)))
                .transpose()?,
>>>>>>> 332a892d
        })
    }
}

impl
    TryFrom<(
        ChainId,
        proto::batch_import_request::AddressCoinBalanceImport,
    )> for AddressCoinBalance
{
    type Error = ParseError;

    fn try_from(
        (chain_id, acb): (
            ChainId,
            proto::batch_import_request::AddressCoinBalanceImport,
        ),
    ) -> Result<Self, Self::Error> {
        Ok(Self {
            chain_id,
            address_hash: acb.address_hash.parse()?,
            value: acb.value.parse()?,
        })
    }
}

impl
    TryFrom<(
        ChainId,
        proto::batch_import_request::AddressTokenBalanceImport,
    )> for AddressTokenBalance
{
    type Error = ParseError;

    fn try_from(
        (chain_id, atb): (
            ChainId,
            proto::batch_import_request::AddressTokenBalanceImport,
        ),
    ) -> Result<Self, Self::Error> {
        Ok(Self {
            chain_id,
            address_hash: atb.address_hash.parse()?,
            token_address_hash: atb.token_address_hash.parse()?,
<<<<<<< HEAD
            value: atb.value.parse()?,
            token_id: opt_parse!(atb.token_id),
=======
            value: atb.value.map(|s| s.parse()).transpose()?,
            token_id: atb.token_id.map(|s| s.parse()).transpose()?,
>>>>>>> 332a892d
        })
    }
}

impl From<(ChainId, proto::batch_import_request::BlockRangeImport)> for BlockRange {
    fn from((chain_id, br): (ChainId, proto::batch_import_request::BlockRangeImport)) -> Self {
        Self {
            chain_id,
            min_block_number: br.min_block_number,
            max_block_number: br.max_block_number,
        }
    }
}

impl TryFrom<(ChainId, proto::batch_import_request::HashImport)> for Hash {
    type Error = ParseError;

    fn try_from(
        (chain_id, h): (ChainId, proto::batch_import_request::HashImport),
    ) -> Result<Self, Self::Error> {
        Ok(Self {
            chain_id,
            hash: h.hash.parse()?,
            hash_type: proto_hash_type_to_db_hash_type(h.hash_type()),
        })
    }
}

impl TryFrom<(ChainId, proto::batch_import_request::AddressImport)> for Address {
    type Error = ParseError;

    fn try_from(
        (chain_id, a): (ChainId, proto::batch_import_request::AddressImport),
    ) -> Result<Self, Self::Error> {
        let hash = a.hash.parse()?;
        let token_type = proto_token_type_to_db_token_type(a.token_type());

        Ok(Self {
            chain_id,
            hash,
            domain_info: None,
            contract_name: a.contract_name,
            token_name: a.token_name,
            token_type,
            is_contract: a.is_contract.unwrap_or(false),
            is_verified_contract: a.is_verified_contract.unwrap_or(false),
            is_token: a.is_token.unwrap_or(false),
        })
    }
}

struct InteropMessageWithTransfer(InteropMessage, Option<InteropMessageTransfer>);

impl TryFrom<(ChainId, proto::batch_import_request::InteropMessageImport)>
    for InteropMessageWithTransfer
{
    type Error = ParseError;

    fn try_from(
        (chain_id, m): (ChainId, proto::batch_import_request::InteropMessageImport),
    ) -> Result<Self, Self::Error> {
        let message = m.message.ok_or_else(|| {
            ParseError::Custom("interop message is missing or invalid".to_string())
        })?;
        let (msg, transfer) = match message {
            proto::batch_import_request::interop_message_import::Message::Init(init) => {
                let InteropMessageWithTransfer(msg, transfer) = init.try_into()?;
                if msg.init_chain_id != chain_id {
                    return Err(ParseError::ChainIdMismatch {
                        expected: chain_id,
                        actual: msg.init_chain_id,
                    });
                }
                (msg, transfer)
            }
            proto::batch_import_request::interop_message_import::Message::Relay(relay) => {
                let msg: InteropMessage = relay.try_into()?;
                if msg.relay_chain_id != chain_id {
                    return Err(ParseError::ChainIdMismatch {
                        expected: chain_id,
                        actual: msg.relay_chain_id,
                    });
                }
                (msg, None)
            }
        };

        Ok(Self(msg, transfer))
    }
}

impl TryFrom<proto::batch_import_request::interop_message_import::Init>
    for InteropMessageWithTransfer
{
    type Error = ParseError;

    fn try_from(
        m: proto::batch_import_request::interop_message_import::Init,
    ) -> Result<Self, Self::Error> {
        let sender_address_hash = Some(m.sender_address_hash.parse()?);
        let target_address_hash = Some(m.target_address_hash.parse()?);
        let init_transaction_hash = Some(m.init_transaction_hash.parse()?);
        let timestamp = Some(parse_timestamp_secs(m.timestamp)?);
        let payload = Some(m.payload.parse()?);

        let transfer = match m {
            proto::batch_import_request::interop_message_import::Init {
                transfer_token_address_hash,
                transfer_from_address_hash: Some(transfer_from_address_hash),
                transfer_to_address_hash: Some(transfer_to_address_hash),
                transfer_amount: Some(transfer_amount),
                ..
            } => {
                let token_address_hash = opt_parse!(transfer_token_address_hash);
                let from_address_hash = transfer_from_address_hash.parse()?;
                let to_address_hash = transfer_to_address_hash.parse()?;
                let amount = BigDecimal::from_str(&transfer_amount)?;

                Some(InteropMessageTransfer {
                    token_address_hash,
                    from_address_hash,
                    to_address_hash,
                    amount,
                })
            }
            proto::batch_import_request::interop_message_import::Init {
                transfer_token_address_hash: None,
                transfer_from_address_hash: None,
                transfer_to_address_hash: None,
                transfer_amount: None,
                ..
            } => None,
            _ => {
                return Err(ParseError::Custom(
                    "invalid interop message: transfer fields are inconsistent".to_string(),
                ));
            }
        };

        let base_msg = {
            let nonce = m.nonce;
            let init_chain_id = m.init_chain_id.parse()?;
            let relay_chain_id = m.relay_chain_id.parse()?;

            InteropMessage::base(nonce, init_chain_id, relay_chain_id)
        };

        let msg = InteropMessage {
            sender_address_hash,
            target_address_hash,
            init_transaction_hash,
            timestamp,
            payload,
            ..base_msg
        };

        Ok(Self(msg, transfer))
    }
}

impl TryFrom<proto::batch_import_request::interop_message_import::Relay> for InteropMessage {
    type Error = ParseError;

    fn try_from(
        m: proto::batch_import_request::interop_message_import::Relay,
    ) -> Result<Self, Self::Error> {
        let base_msg = {
            let nonce = m.nonce;
            let init_chain_id = m.init_chain_id.parse()?;
            let relay_chain_id = m.relay_chain_id.parse()?;

            InteropMessage::base(nonce, init_chain_id, relay_chain_id)
        };

        let relay_transaction_hash = Some(m.relay_transaction_hash.parse()?);
        let failed = Some(m.failed);

        Ok(Self {
            relay_transaction_hash,
            failed,
            ..base_msg
        })
    }
}

impl TryFrom<(ChainId, proto::batch_import_request::TokenImport)> for TokenUpdate {
    type Error = ParseError;

    fn try_from(
        (chain_id, t): (ChainId, proto::batch_import_request::TokenImport),
    ) -> Result<Self, Self::Error> {
        let payload = t
            .payload
            .ok_or_else(|| ParseError::Custom("token payload is missing".to_string()))?;

        let address_hash = t
            .address_hash
            .parse::<alloy_primitives::Address>()?
            .to_vec();

        let token_update = match payload {
            proto::batch_import_request::token_import::Payload::Metadata(m) => {
                let token_type = proto_token_type_to_db_token_type(m.token_type())
                    .ok_or_else(|| ParseError::Custom("invalid token type".to_string()))?;
                let metadata = UpdateTokenMetadata {
                    address_hash,
                    chain_id,
                    name: m.name,
                    symbol: m.symbol,
                    decimals: m.decimals.map(i16::try_from).transpose()?,
                    token_type,
                    icon_url: m.icon_url,
                    total_supply: opt_parse!(m.total_supply),
                };
                TokenUpdate::Metadata(metadata)
            }
            proto::batch_import_request::token_import::Payload::PriceData(m) => {
                let price_data = UpdateTokenPriceData {
                    address_hash,
                    chain_id,
                    fiat_value: opt_parse!(m.fiat_value),
                    circulating_market_cap: opt_parse!(m.circulating_market_cap),
                };
                TokenUpdate::PriceData(price_data)
            }
            proto::batch_import_request::token_import::Payload::Counters(m) => {
                let counters = UpdateTokenCounters {
                    address_hash,
                    chain_id,
                    holders_count: opt_parse!(m.holders_count),
                    transfers_count: opt_parse!(m.transfers_count),
                };
                TokenUpdate::Counters(counters)
            }
        };

        Ok(token_update)
    }
}

fn parse_timestamp_secs(timestamp: i64) -> Result<NaiveDateTime, ParseError> {
    match chrono::DateTime::from_timestamp(timestamp, 0) {
        Some(dt) => Ok(dt.naive_utc()),
        None => Err(ParseError::Custom(format!(
            "invalid timestamp: {timestamp}",
        ))),
    }
}

impl TryFrom<(ChainId, proto::batch_import_request::CountersImport)> for Counters {
    type Error = ParseError;

    fn try_from(
        (chain_id, proto): (ChainId, proto::batch_import_request::CountersImport),
    ) -> Result<Self, Self::Error> {
        let global = {
            let g: Option<&proto::batch_import_request::counters_import::GlobalCounters> =
                proto.global_counters.as_ref();
            let timestamp = parse_timestamp_secs(proto.timestamp)?;

            g.map(|g| ChainCounters {
                chain_id,
                timestamp,
                daily_transactions_number: g.daily_transactions_number,
                total_transactions_number: g.total_transactions_number,
                total_addresses_number: g.total_addresses_number,
            })
        };

        Ok(Self { global })
    }
}<|MERGE_RESOLUTION|>--- conflicted
+++ resolved
@@ -27,17 +27,14 @@
     pub interop_messages: Vec<(InteropMessage, Option<InteropMessageTransfer>)>,
     pub address_coin_balances: Vec<AddressCoinBalance>,
     pub address_token_balances: Vec<AddressTokenBalance>,
-<<<<<<< HEAD
     pub tokens: Vec<TokenUpdate>,
+    pub counters: Option<Counters>,
 }
 
 macro_rules! opt_parse {
     ($v: expr) => {
         $v.map(|v| v.parse()).transpose()?
     };
-=======
-    pub counters: Option<Counters>,
->>>>>>> 332a892d
 }
 
 impl BatchImportRequest {
@@ -123,18 +120,15 @@
                 .into_iter()
                 .map(|atb| (chain_id, atb).try_into())
                 .collect::<Result<Vec<_>, _>>()?,
-<<<<<<< HEAD
             tokens: value
                 .tokens
                 .into_iter()
                 .map(|t| (chain_id, t).try_into())
                 .collect::<Result<Vec<_>, _>>()?,
-=======
             counters: value
                 .counters
                 .map(|c| Counters::try_from((chain_id, c)))
                 .transpose()?,
->>>>>>> 332a892d
         })
     }
 }
@@ -179,13 +173,8 @@
             chain_id,
             address_hash: atb.address_hash.parse()?,
             token_address_hash: atb.token_address_hash.parse()?,
-<<<<<<< HEAD
-            value: atb.value.parse()?,
+            value: opt_parse!(atb.value),
             token_id: opt_parse!(atb.token_id),
-=======
-            value: atb.value.map(|s| s.parse()).transpose()?,
-            token_id: atb.token_id.map(|s| s.parse()).transpose()?,
->>>>>>> 332a892d
         })
     }
 }
