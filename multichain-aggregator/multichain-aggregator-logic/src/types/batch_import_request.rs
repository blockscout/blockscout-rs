use super::{
    address_coin_balances::AddressCoinBalance,
    address_token_balances::AddressTokenBalance,
    addresses::{proto_token_type_to_db_token_type, Address},
    block_ranges::BlockRange,
    hashes::{proto_hash_type_to_db_hash_type, Hash},
    interop_message_transfers::InteropMessageTransfer,
    interop_messages::InteropMessage,
    ChainId, counters::{Counters, ChainCounters},
};
use crate::{
    error::{ParseError, ServiceError},
    metrics::IMPORT_ENTITIES_COUNT,
    proto,
};
use chrono::NaiveDateTime;
use sea_orm::prelude::BigDecimal;
use std::{collections::HashMap, str::FromStr};

#[derive(Debug, Clone)]
pub struct BatchImportRequest {
    pub block_ranges: Vec<BlockRange>,
    pub hashes: Vec<Hash>,
    pub addresses: Vec<Address>,
    pub interop_messages: Vec<(InteropMessage, Option<InteropMessageTransfer>)>,
<<<<<<< HEAD
    pub counters: Option<Counters>
=======
    pub address_coin_balances: Vec<AddressCoinBalance>,
    pub address_token_balances: Vec<AddressTokenBalance>,
>>>>>>> 37885b5b
}

impl BatchImportRequest {
    pub fn record_metrics(&self) {
        macro_rules! calculate_entity_metrics {
            ($entities: expr, $get_chain_id: expr, $entity_name: expr) => {
                let mut entity_metrics = HashMap::new();
                for e in $entities {
                    *entity_metrics.entry($get_chain_id(e)).or_insert(0) += 1;
                }
                for (chain_id, count) in entity_metrics {
                    IMPORT_ENTITIES_COUNT
                        .with_label_values(&[chain_id.to_string().as_str(), $entity_name])
                        .inc_by(count);
                }
            };
        }

        calculate_entity_metrics!(
            &self.block_ranges,
            |br: &BlockRange| br.chain_id,
            "block_ranges"
        );
        calculate_entity_metrics!(&self.hashes, |h: &Hash| h.chain_id, "hashes");
        calculate_entity_metrics!(&self.addresses, |a: &Address| a.chain_id, "addresses");
        calculate_entity_metrics!(
            &self.interop_messages,
            |(m, _): &(InteropMessage, _)| {
                if m.init_transaction_hash.is_some() {
                    m.init_chain_id
                } else {
                    m.relay_chain_id
                }
            },
            "interop_messages"
        );
        calculate_entity_metrics!(
            &self.address_coin_balances,
            |b: &AddressCoinBalance| b.chain_id,
            "address_coin_balances"
        );
        calculate_entity_metrics!(
            &self.address_token_balances,
            |b: &AddressTokenBalance| b.chain_id,
            "address_token_balances"
        );
    }
}

impl TryFrom<proto::BatchImportRequest> for BatchImportRequest {
    type Error = ServiceError;

    fn try_from(value: proto::BatchImportRequest) -> Result<Self, Self::Error> {
        let chain_id = value.chain_id.parse().map_err(ParseError::from)?;
        Ok(Self {
            block_ranges: value
                .block_ranges
                .into_iter()
                .map(|br| (chain_id, br).into())
                .collect(),
            hashes: value
                .hashes
                .into_iter()
                .map(|h| (chain_id, h).try_into())
                .collect::<Result<Vec<_>, _>>()?,
            addresses: value
                .addresses
                .into_iter()
                .map(|a| (chain_id, a).try_into())
                .collect::<Result<Vec<_>, _>>()?,
            interop_messages: value
                .interop_messages
                .into_iter()
                .map(|m| InteropMessageWithTransfer::try_from((chain_id, m)).map(|a| (a.0, a.1)))
                .collect::<Result<Vec<_>, _>>()?,
<<<<<<< HEAD
            counters: value
                .counters
                .map(|c| Counters::try_from((chain_id, c)))
                .transpose()?
=======
            address_coin_balances: value
                .address_coin_balances
                .into_iter()
                .map(|cb| (chain_id, cb).try_into())
                .collect::<Result<Vec<_>, _>>()?,
            address_token_balances: value
                .address_token_balances
                .into_iter()
                .map(|atb| (chain_id, atb).try_into())
                .collect::<Result<Vec<_>, _>>()?,
        })
    }
}

impl
    TryFrom<(
        ChainId,
        proto::batch_import_request::AddressCoinBalanceImport,
    )> for AddressCoinBalance
{
    type Error = ParseError;

    fn try_from(
        (chain_id, acb): (
            ChainId,
            proto::batch_import_request::AddressCoinBalanceImport,
        ),
    ) -> Result<Self, Self::Error> {
        Ok(Self {
            chain_id,
            address_hash: acb.address_hash.parse()?,
            value: acb.value.parse()?,
        })
    }
}

impl
    TryFrom<(
        ChainId,
        proto::batch_import_request::AddressTokenBalanceImport,
    )> for AddressTokenBalance
{
    type Error = ParseError;

    fn try_from(
        (chain_id, atb): (
            ChainId,
            proto::batch_import_request::AddressTokenBalanceImport,
        ),
    ) -> Result<Self, Self::Error> {
        Ok(Self {
            chain_id,
            address_hash: atb.address_hash.parse()?,
            token_address_hash: atb.token_address_hash.parse()?,
            value: atb.value.parse()?,
            token_id: atb.token_id.map(|s| s.parse()).transpose()?,
>>>>>>> 37885b5b
        })
    }
}

impl From<(ChainId, proto::batch_import_request::BlockRangeImport)> for BlockRange {
    fn from((chain_id, br): (ChainId, proto::batch_import_request::BlockRangeImport)) -> Self {
        Self {
            chain_id,
            min_block_number: br.min_block_number,
            max_block_number: br.max_block_number,
        }
    }
}

impl TryFrom<(ChainId, proto::batch_import_request::HashImport)> for Hash {
    type Error = ParseError;

    fn try_from(
        (chain_id, h): (ChainId, proto::batch_import_request::HashImport),
    ) -> Result<Self, Self::Error> {
        Ok(Self {
            chain_id,
            hash: h.hash.parse()?,
            hash_type: proto_hash_type_to_db_hash_type(h.hash_type()),
        })
    }
}

impl TryFrom<(ChainId, proto::batch_import_request::AddressImport)> for Address {
    type Error = ParseError;

    fn try_from(
        (chain_id, a): (ChainId, proto::batch_import_request::AddressImport),
    ) -> Result<Self, Self::Error> {
        let hash = a.hash.parse()?;
        let token_type = proto_token_type_to_db_token_type(a.token_type());

        Ok(Self {
            chain_id,
            hash,
            domain_info: None,
            contract_name: a.contract_name,
            token_name: a.token_name,
            token_type,
            is_contract: a.is_contract.unwrap_or(false),
            is_verified_contract: a.is_verified_contract.unwrap_or(false),
            is_token: a.is_token.unwrap_or(false),
        })
    }
}

struct InteropMessageWithTransfer(InteropMessage, Option<InteropMessageTransfer>);

impl TryFrom<(ChainId, proto::batch_import_request::InteropMessageImport)>
    for InteropMessageWithTransfer
{
    type Error = ParseError;

    fn try_from(
        (chain_id, m): (ChainId, proto::batch_import_request::InteropMessageImport),
    ) -> Result<Self, Self::Error> {
        let message = m.message.ok_or_else(|| {
            ParseError::Custom("interop message is missing or invalid".to_string())
        })?;
        let (msg, transfer) = match message {
            proto::batch_import_request::interop_message_import::Message::Init(init) => {
                let InteropMessageWithTransfer(msg, transfer) = init.try_into()?;
                if msg.init_chain_id != chain_id {
                    return Err(ParseError::ChainIdMismatch {
                        expected: chain_id,
                        actual: msg.init_chain_id,
                    });
                }
                (msg, transfer)
            }
            proto::batch_import_request::interop_message_import::Message::Relay(relay) => {
                let msg: InteropMessage = relay.try_into()?;
                if msg.relay_chain_id != chain_id {
                    return Err(ParseError::ChainIdMismatch {
                        expected: chain_id,
                        actual: msg.relay_chain_id,
                    });
                }
                (msg, None)
            }
        };

        Ok(Self(msg, transfer))
    }
}

impl TryFrom<proto::batch_import_request::interop_message_import::Init>
    for InteropMessageWithTransfer
{
    type Error = ParseError;

    fn try_from(
        m: proto::batch_import_request::interop_message_import::Init,
    ) -> Result<Self, Self::Error> {
        let sender_address_hash = Some(m.sender_address_hash.parse()?);
        let target_address_hash = Some(m.target_address_hash.parse()?);
        let init_transaction_hash = Some(m.init_transaction_hash.parse()?);
        let timestamp = Some(parse_timestamp_secs(m.timestamp)?);
        let payload = Some(m.payload.parse()?);

        let transfer = match m {
            proto::batch_import_request::interop_message_import::Init {
                transfer_token_address_hash,
                transfer_from_address_hash: Some(transfer_from_address_hash),
                transfer_to_address_hash: Some(transfer_to_address_hash),
                transfer_amount: Some(transfer_amount),
                ..
            } => {
                let token_address_hash =
                    transfer_token_address_hash.map(|s| s.parse()).transpose()?;
                let from_address_hash = transfer_from_address_hash.parse()?;
                let to_address_hash = transfer_to_address_hash.parse()?;
                let amount = BigDecimal::from_str(&transfer_amount)?;

                Some(InteropMessageTransfer {
                    token_address_hash,
                    from_address_hash,
                    to_address_hash,
                    amount,
                })
            }
            proto::batch_import_request::interop_message_import::Init {
                transfer_token_address_hash: None,
                transfer_from_address_hash: None,
                transfer_to_address_hash: None,
                transfer_amount: None,
                ..
            } => None,
            _ => {
                return Err(ParseError::Custom(
                    "invalid interop message: transfer fields are inconsistent".to_string(),
                ));
            }
        };

        let base_msg = {
            let nonce = m.nonce;
            let init_chain_id = m.init_chain_id.parse()?;
            let relay_chain_id = m.relay_chain_id.parse()?;

            InteropMessage::base(nonce, init_chain_id, relay_chain_id)
        };

        let msg = InteropMessage {
            sender_address_hash,
            target_address_hash,
            init_transaction_hash,
            timestamp,
            payload,
            ..base_msg
        };

        Ok(Self(msg, transfer))
    }
}

impl TryFrom<proto::batch_import_request::interop_message_import::Relay> for InteropMessage {
    type Error = ParseError;

    fn try_from(
        m: proto::batch_import_request::interop_message_import::Relay,
    ) -> Result<Self, Self::Error> {
        let base_msg = {
            let nonce = m.nonce;
            let init_chain_id = m.init_chain_id.parse()?;
            let relay_chain_id = m.relay_chain_id.parse()?;

            InteropMessage::base(nonce, init_chain_id, relay_chain_id)
        };

        let relay_transaction_hash = Some(m.relay_transaction_hash.parse()?);
        let failed = Some(m.failed);

        Ok(Self {
            relay_transaction_hash,
            failed,
            ..base_msg
        })
    }
}

fn parse_timestamp_secs(timestamp: i64) -> Result<NaiveDateTime, ParseError> {
    match chrono::DateTime::from_timestamp(timestamp, 0) {
        Some(dt) => Ok(dt.naive_utc()),
        None => Err(ParseError::Custom(format!(
            "invalid timestamp: {timestamp}",
        ))),
    }
}

impl TryFrom<(ChainId, proto::batch_import_request::CountersImport)> for Counters {
    type Error = ParseError;

    fn try_from((chain_id, proto): (ChainId, proto::batch_import_request::CountersImport)) -> Result<Self, Self::Error> {
        let global = {
            let g: Option<&proto::batch_import_request::counters_import::GlobalCounters> = proto.global_counters.as_ref();
            let t = proto.timestamp;

            g.map(|g| {
                ChainCounters {
                    chain_id,
                    timestamp: parse_timestamp_secs(t).unwrap(),
                    daily_transactions_number: g.daily_transactions_number,
                    total_transactions_number: g.total_transactions_number,
                    total_addresses_number: g.total_addresses_number,
                }
            })
        };

        Ok(Self { global })
    }
}<|MERGE_RESOLUTION|>--- conflicted
+++ resolved
@@ -23,12 +23,9 @@
     pub hashes: Vec<Hash>,
     pub addresses: Vec<Address>,
     pub interop_messages: Vec<(InteropMessage, Option<InteropMessageTransfer>)>,
-<<<<<<< HEAD
-    pub counters: Option<Counters>
-=======
     pub address_coin_balances: Vec<AddressCoinBalance>,
     pub address_token_balances: Vec<AddressTokenBalance>,
->>>>>>> 37885b5b
+    pub counters: Option<Counters>,
 }
 
 impl BatchImportRequest {
@@ -104,22 +101,20 @@
                 .into_iter()
                 .map(|m| InteropMessageWithTransfer::try_from((chain_id, m)).map(|a| (a.0, a.1)))
                 .collect::<Result<Vec<_>, _>>()?,
-<<<<<<< HEAD
+            address_coin_balances: value
+                .address_coin_balances
+                .into_iter()
+                .map(|cb| (chain_id, cb).try_into())
+                .collect::<Result<Vec<_>, _>>()?,
+            address_token_balances: value
+                .address_token_balances
+                .into_iter()
+                .map(|atb| (chain_id, atb).try_into())
+                .collect::<Result<Vec<_>, _>>()?,
             counters: value
                 .counters
                 .map(|c| Counters::try_from((chain_id, c)))
-                .transpose()?
-=======
-            address_coin_balances: value
-                .address_coin_balances
-                .into_iter()
-                .map(|cb| (chain_id, cb).try_into())
-                .collect::<Result<Vec<_>, _>>()?,
-            address_token_balances: value
-                .address_token_balances
-                .into_iter()
-                .map(|atb| (chain_id, atb).try_into())
-                .collect::<Result<Vec<_>, _>>()?,
+                .transpose()?,
         })
     }
 }
@@ -166,7 +161,6 @@
             token_address_hash: atb.token_address_hash.parse()?,
             value: atb.value.parse()?,
             token_id: atb.token_id.map(|s| s.parse()).transpose()?,
->>>>>>> 37885b5b
         })
     }
 }
