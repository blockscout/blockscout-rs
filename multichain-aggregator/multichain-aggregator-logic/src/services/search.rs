use crate::{
    clients::{
        bens::{get_address, lookup_domain_name},
        dapp::search_dapps,
        token_info::search_token_infos,
    },
    error::{ParseError, ServiceError},
    repository::{addresses, block_ranges, hashes},
    services::chains,
    types::{
<<<<<<< HEAD
        addresses::{Address, TokenType},
=======
        ChainId,
        addresses::{Address, DomainInfo, TokenType},
>>>>>>> 0b2784c4
        block_ranges::ChainBlockNumber,
        dapp::MarketplaceDapp,
        domains::{Domain, DomainInfo},
        hashes::{Hash, HashType},
        search_results::QuickSearchResult,
        token_info::Token,
    },
};
use alloy_primitives::Address as AddressAlloy;
use api_client_framework::HttpApiClient;
use bens_proto::blockscout::bens::v1 as bens_proto;
use blockscout_service_launcher::database::ReadWriteRepo;
use recache::{handler::CacheHandler, stores::redis::RedisStore};
use regex::Regex;
use sea_orm::DatabaseConnection;
use std::{
    collections::HashSet,
    str::FromStr,
    sync::{Arc, OnceLock},
};
use tracing::instrument;

const MIN_QUERY_LENGTH: usize = 3;
const QUICK_SEARCH_NUM_ITEMS: u64 = 50;
const QUICK_SEARCH_ENTITY_LIMIT: usize = 5;

fn domain_name_with_tld_regex() -> &'static Regex {
    static RE: OnceLock<Regex> = OnceLock::new();
    RE.get_or_init(|| Regex::new(r"\b[\p{L}\p{N}\p{Emoji}_-]{3,63}\.eth\b").unwrap())
}

macro_rules! maybe_cache_lookup {
    ($cache:expr, $key:expr, $get:expr) => {
        if let Some(cache) = $cache {
            cache
                .default_request()
                .key($key)
                .execute($get)
                .await
                .map_err(|err| err.into())
        } else {
            $get().await
        }
    };
}

pub enum AddressSearchConfig<'a> {
    NFTSearch {
        domain_primary_chain_id: ChainId,
    },
    GeneralSearch {
        bens_protocols: Option<&'a [String]>,
        bens_domain_lookup_limit: u32,
        domain_primary_chain_id: ChainId,
    },
}

impl AddressSearchConfig<'_> {
    pub fn token_types(&self) -> Option<Vec<TokenType>> {
        match self {
            AddressSearchConfig::NFTSearch { .. } => {
                Some(vec![TokenType::Erc721, TokenType::Erc1155])
            }
            AddressSearchConfig::GeneralSearch { .. } => None,
        }
    }

    pub fn domain_primary_chain_id(&self) -> ChainId {
        match self {
            AddressSearchConfig::NFTSearch {
                domain_primary_chain_id,
                ..
            } => *domain_primary_chain_id,
            AddressSearchConfig::GeneralSearch {
                domain_primary_chain_id,
                ..
            } => *domain_primary_chain_id,
        }
    }
}

#[allow(clippy::type_complexity)]
#[instrument(skip_all, level = "info", fields(query = query))]
pub async fn search_addresses(
    db: &DatabaseConnection,
    bens_client: &HttpApiClient,
    config: AddressSearchConfig<'_>,
    query: String,
    chain_ids: Vec<ChainId>,
    page_size: u64,
    page_token: Option<(AddressAlloy, ChainId)>,
) -> Result<(Vec<Address>, Option<(AddressAlloy, ChainId)>), ServiceError> {
    if query.len() < MIN_QUERY_LENGTH {
        return Ok((vec![], None));
    }

    let (addresses, contract_name_query) = match config {
        AddressSearchConfig::GeneralSearch {
            bens_protocols,
            bens_domain_lookup_limit,
            domain_primary_chain_id,
        } => {
            // 1. If query is an address then use it directly
            // 2. If query matches an explicit domain name with TLD (e.g. "name.eth") then
            // lookup the domain name and return the addresses associated with it
            // 3. Otherwise, fallback to a contract name search
            // TODO: support joint paginated search for domain names without TLD and contract names;
            // we need to first handle all pages for domains and then switch to contract names
            if let Ok(address) = alloy_primitives::Address::from_str(&query) {
                (vec![address], None)
            } else if domain_name_with_tld_regex().is_match(&query) {
                let domains = search_domains(
                    bens_client,
                    query.clone(),
                    bens_protocols,
                    domain_primary_chain_id,
                    bens_domain_lookup_limit,
                    None,
                )
                .await
                .map(|(d, _)| d)
                .inspect_err(|err| {
                    tracing::error!(
                        err = ?err,
                        "failed to lookup domains"
                    );
                })
                .unwrap_or_default();

                let addresses = domains
                    .iter()
                    .filter_map(|d| d.address)
                    .collect::<HashSet<_>>()
                    .into_iter()
                    .collect::<Vec<_>>();

                if addresses.is_empty() {
                    (vec![], Some(query.to_string()))
                } else {
                    (addresses, None)
                }
            } else {
                (vec![], Some(query.to_string()))
            }
        }
        AddressSearchConfig::NFTSearch { .. } => {
            if let Ok(address) = alloy_primitives::Address::from_str(&query) {
                (vec![address], None)
            } else {
                (vec![], Some(query.to_string()))
            }
        }
    };

    let (addresses, page_token) = addresses::list(
        db,
        addresses,
        contract_name_query,
        chain_ids,
        config.token_types(),
        page_size,
        page_token,
    )
    .await?;

    let addresses = addresses
        .into_iter()
        .map(Address::try_from)
        .collect::<Result<Vec<_>, _>>()?;

    let domain_primary_chain_id = config.domain_primary_chain_id();
    let addresses = preload_domain_info(bens_client, domain_primary_chain_id, addresses).await;

    Ok((addresses, page_token))
}

pub async fn preload_domain_info(
    bens_client: &HttpApiClient,
    primary_chain_id: ChainId,
    addresses: impl IntoIterator<Item = Address>,
) -> Vec<Address> {
    let jobs = addresses.into_iter().map(|mut address| async {
        // Preload domain info only for EOA addresses and only for the primary chain instance
        if address.is_contract || address.chain_id != primary_chain_id {
            return address;
        }

        let request = bens_proto::GetAddressRequest {
            address: address.hash.to_string(),
            chain_id: primary_chain_id,
            protocol_id: None,
        };

        let res = bens_client
            .request(&get_address::GetAddress { request })
            .await
            .inspect_err(|err| {
                tracing::error!(
                    error = ?err,
                    address = ?address.hash,
                    "failed to preload domain info"
                );
            });

        if let Ok(res) = res {
            if let Ok(domain_info) = DomainInfo::try_from(res) {
                address.domain_info = Some(domain_info);
            }
        }

        address
    });

    futures::future::join_all(jobs).await
}

pub async fn search_hashes(
    db: &DatabaseConnection,
    query: String,
    hash_type: Option<HashType>,
    chain_ids: Vec<ChainId>,
    page_size: u64,
    page_token: Option<ChainId>,
) -> Result<(Vec<Hash>, Option<ChainId>), ServiceError> {
    let hash = match alloy_primitives::B256::from_str(&query) {
        Ok(hash) => hash,
        Err(_) => return Ok((vec![], None)),
    };

    let (hashes, page_token) =
        hashes::list(db, hash, hash_type, chain_ids, page_size, page_token).await?;

    Ok((
        hashes
            .into_iter()
            .map(Hash::try_from)
            .collect::<Result<Vec<_>, _>>()?,
        page_token,
    ))
}

pub async fn search_block_numbers(
    db: &DatabaseConnection,
    query: String,
    chain_ids: Vec<ChainId>,
    page_size: u64,
    page_token: Option<ChainId>,
) -> Result<(Vec<ChainBlockNumber>, Option<ChainId>), ServiceError> {
    let block_number = match alloy_primitives::BlockNumber::from_str(&query) {
        Ok(block_number) => block_number,
        Err(_) => return Ok((vec![], None)),
    };

    let (block_ranges, page_token) = block_ranges::list_matching_block_ranges_paginated(
        db,
        block_number,
        chain_ids,
        page_size,
        page_token,
    )
    .await?;

    let block_numbers: Vec<_> = block_ranges
        .into_iter()
        .map(|r| ChainBlockNumber {
            chain_id: r.chain_id,
            block_number,
        })
        .collect::<Vec<_>>();

    Ok((block_numbers, page_token))
}

pub async fn search_tokens(
    db: &DatabaseConnection,
    token_info_client: &HttpApiClient,
    query: String,
    chain_id: Vec<ChainId>,
    page_size: u64,
    page_token: Option<String>,
) -> Result<(Vec<Token>, Option<String>), ServiceError> {
    if query.len() < MIN_QUERY_LENGTH {
        return Ok((vec![], None));
    }

    let token_info_search_endpoint = search_token_infos::SearchTokenInfos {
        params: search_token_infos::SearchTokenInfosParams {
            query,
            chain_id,
            page_size: Some(page_size as u32),
            page_token,
        },
    };

    let res = token_info_client
        .request(&token_info_search_endpoint)
        .await
        .map_err(|err| anyhow::anyhow!("failed to search tokens: {:?}", err))?;

    let mut tokens = res
        .token_infos
        .into_iter()
        .map(|token_info| {
            let mut token = Token::try_from(token_info)?;
            token.icon_url = replace_coingecko_logo_uri_to_large(token.icon_url.as_str());
            Ok(token)
        })
        .collect::<Result<Vec<_>, ParseError>>()?;

    let pks = tokens.iter().map(|t| (&t.address, t.chain_id)).collect();
    let pk_to_address = addresses::get_batch(db, pks).await?;

    for token in tokens.iter_mut() {
        let pk = (token.address, token.chain_id);
        if let Some(address) = pk_to_address.get(&pk) {
            token.is_verified_contract = address.is_verified_contract;
        }
    }

    Ok((tokens, res.next_page_params.map(|p| p.page_token)))
}

pub async fn search_dapps(
    dapp_client: &HttpApiClient,
    query: Option<String>,
    categories: Option<String>,
    chain_ids: Vec<ChainId>,
) -> Result<Vec<MarketplaceDapp>, ServiceError> {
    let res = dapp_client
        .request(&search_dapps::SearchDapps {
            params: search_dapps::SearchDappsParams {
                title: query,
                categories,
                chain_ids,
            },
        })
        .await
        .map_err(|err| anyhow::anyhow!("failed to search dapps: {:?}", err))?;

    let dapps = res
        .into_iter()
        .filter_map(|d| d.try_into().ok())
        .collect::<Vec<_>>();

    Ok(dapps)
}

pub async fn search_domains(
    bens_client: &HttpApiClient,
    query: String,
    protocols: Option<&[String]>,
    primary_chain_id: ChainId,
    page_size: u32,
    page_token: Option<String>,
) -> Result<(Vec<Domain>, Option<String>), ServiceError> {
    let sort = "registration_date".to_string();
    let order = bens_proto::Order::Desc.into();
    let request = bens_proto::LookupDomainNameRequest {
        name: Some(query),
        chain_id: primary_chain_id,
        only_active: true,
        sort,
        order,
        protocols: protocols.map(|p| p.join(",")),
        page_size: Some(page_size),
        page_token,
    };

    let res = bens_client
        .request(&lookup_domain_name::LookupDomainName { request })
        .await
        .map_err(|err| anyhow::anyhow!("failed to search domains: {:?}", err))?;

    let domains = res
        .items
        .into_iter()
        .map(|d| d.try_into())
        .collect::<Result<Vec<_>, _>>()?;

    let next_page_token = res.next_page_params.map(|p| p.page_token);

    Ok((domains, next_page_token))
}

#[allow(clippy::too_many_arguments)]
#[instrument(skip_all, level = "info", fields(query = query))]
pub async fn quick_search(
    query: String,
    priority_chain_ids: &[ChainId],
    search_context: &SearchContext<'_>,
) -> Result<QuickSearchResult, ServiceError> {
    let raw_query = query.trim();

    let terms = parse_search_terms(raw_query);

    // Each search term produces its own `SearchResults` struct.
    // E.g. `SearchTerm::Dapp` job populates only the `dapps` field of its result.
    // We need to merge all of them into a single `SearchResults` struct.
    let jobs = terms.into_iter().map(|t| t.search(search_context));

    let mut results = futures::future::join_all(jobs)
        .await
        .into_iter()
        .fold(QuickSearchResult::default(), |mut acc, r| {
            if let Ok(r) = r {
                acc.merge(r);
            }
            acc
        })
        .filter_and_sort_entities_by_priority(priority_chain_ids);

    results.balance_entities(QUICK_SEARCH_NUM_ITEMS as usize, QUICK_SEARCH_ENTITY_LIMIT);

    Ok(results)
}

pub type UniformChainSearchCache = CacheHandler<RedisStore, String, Vec<Address>>;

pub struct SearchContext<'a> {
    pub db: Arc<ReadWriteRepo>,
    pub dapp_client: &'a HttpApiClient,
    pub token_info_client: &'a HttpApiClient,
    pub bens_client: &'a HttpApiClient,
    pub bens_protocols: Option<&'a [String]>,
    pub domain_primary_chain_id: ChainId,
    pub marketplace_enabled_cache: &'a chains::MarketplaceEnabledCache,
    pub uniform_chain_search_cache: Option<&'a UniformChainSearchCache>,
}

#[derive(Debug, Eq, PartialEq)]
pub enum SearchTerm {
    Hash(alloy_primitives::B256),
    AddressHash(alloy_primitives::Address),
    BlockNumber(alloy_primitives::BlockNumber),
    Dapp(String),
    TokenInfo(String),
    ContractName(String),
    Domain(String),
}

impl SearchTerm {
    #[instrument(skip_all, level = "info", fields(term = ?self), err)]
    async fn search(
        self,
        search_context: &SearchContext<'_>,
    ) -> Result<QuickSearchResult, ServiceError> {
        let mut results = QuickSearchResult::default();

        let db = search_context.db.read_db();

        let num_active_chains = chains::list_repo_chains_cached(db, true).await?.len() as u64;

        match self {
            SearchTerm::Hash(hash) => {
                let (hashes, _) =
                    hashes::list(db, hash, None, vec![], num_active_chains, None).await?;
                let hashes = hashes
                    .into_iter()
                    .map(Hash::try_from)
                    .collect::<Result<Vec<_>, _>>()?;

                let (blocks, transactions): (Vec<_>, Vec<_>) = hashes
                    .into_iter()
                    .partition(|h| h.hash_type == HashType::Block);

                results.blocks.extend(blocks);
                results.transactions.extend(transactions);
            }
            SearchTerm::AddressHash(address) => {
                let (addresses, _) = addresses::list(
                    db,
                    vec![address],
                    None,
                    vec![],
                    None,
                    num_active_chains,
                    None,
                )
                .await?;
                let addresses: Vec<_> = addresses
                    .into_iter()
                    .map(Address::try_from)
                    .collect::<Result<Vec<_>, _>>()?;

                let addresses = preload_domain_info(
                    search_context.bens_client,
                    search_context.domain_primary_chain_id,
                    addresses,
                )
                .await;

                let domains = addresses
                    .iter()
                    .filter_map(|a| a.domain_info.clone())
                    .map(Domain::from)
                    .collect::<Vec<_>>();

                let nfts = addresses
                    .iter()
                    .filter(|a| {
                        matches!(
                            a.token_type,
                            Some(TokenType::Erc721) | Some(TokenType::Erc1155)
                        )
                    })
                    .cloned()
                    .collect::<Vec<_>>();

                results.domains.extend(domains);
                results.addresses.extend(addresses);
                results.nfts.extend(nfts);
            }
            SearchTerm::BlockNumber(block_number) => {
                let (block_ranges, _) = block_ranges::list_matching_block_ranges_paginated(
                    db,
                    block_number,
                    vec![],
                    num_active_chains,
                    None,
                )
                .await?;
                let block_numbers: Vec<_> = block_ranges
                    .into_iter()
                    .map(|r| ChainBlockNumber {
                        chain_id: r.chain_id,
                        block_number,
                    })
                    .collect::<Vec<_>>();

                results.block_numbers.extend(block_numbers);
            }
            SearchTerm::Dapp(query) => {
                let dapp_chains = chains::list_active_chains_cached(
                    db,
                    &[chains::ChainSource::Dapp {
                        dapp_client: search_context.dapp_client,
                    }],
                )
                .await?
                .into_iter()
                .map(|c| c.id)
                .collect::<Vec<_>>();

                let chain_ids = search_context
                    .marketplace_enabled_cache
                    .filter_marketplace_enabled_chains(dapp_chains, |id| *id)
                    .await;

                if !chain_ids.is_empty() {
                    let dapps =
                        search_dapps(search_context.dapp_client, Some(query), None, chain_ids)
                            .await?;

                    results.dapps.extend(dapps);
                }
            }
            SearchTerm::TokenInfo(query) => {
                let (tokens, _) = search_tokens(
                    db,
                    search_context.token_info_client,
                    query,
                    vec![],
                    // TODO: temporary increase number of tokens to improve search quality
                    // until we have a dedicated endpoint for quick search which returns
                    // only one token per chain_id.
                    QUICK_SEARCH_NUM_ITEMS * 2,
                    None,
                )
                .await?;

                results.tokens.extend(tokens);
            }
            SearchTerm::ContractName(query) => {
                let query = query.clone();
                let db = Arc::clone(&search_context.db);

                let get_address = || {
                    let query = query.clone();
                    async move {
                        let addresses = addresses::uniform_chain_search(
                            db.read_db(),
                            query,
                            Some(vec![]),
                            num_active_chains,
                        )
                        .await?
                        .into_iter()
                        .map(Address::try_from)
                        .collect::<Result<Vec<_>, _>>()?;

                        Ok::<_, ServiceError>(addresses)
                    }
                };

                let addresses = maybe_cache_lookup!(
                    search_context.uniform_chain_search_cache,
                    query.clone(),
                    get_address
                )?;

                results.addresses.extend(addresses);
            }
            SearchTerm::Domain(query) => {
                let (domains, _) = search_domains(
                    search_context.bens_client,
                    query,
                    search_context.bens_protocols,
                    search_context.domain_primary_chain_id,
                    QUICK_SEARCH_NUM_ITEMS as u32,
                    None,
                )
                .await?;

                let addresses = domains.iter().filter_map(|d| d.address).collect::<Vec<_>>();
                if !addresses.is_empty() {
                    // Lookup only non-token addresses
                    let (addresses, _) = addresses::list(
                        db,
                        addresses,
                        None,
                        vec![],
                        Some(vec![]),
                        QUICK_SEARCH_NUM_ITEMS,
                        None,
                    )
                    .await?;
                    let addresses: Vec<_> = addresses
                        .into_iter()
                        .map(Address::try_from)
                        .collect::<Result<Vec<_>, _>>()?;

                    let addresses = preload_domain_info(
                        search_context.bens_client,
                        search_context.domain_primary_chain_id,
                        addresses,
                    )
                    .await;

                    results.addresses.extend(addresses);
                }

                results.domains.extend(domains);
            }
        }

        Ok(results)
    }
}

pub fn parse_search_terms(query: &str) -> Vec<SearchTerm> {
    let query = query.trim();
    let mut terms = vec![];

    // If a term is an address or a hash, we can ignore other search types
    if let Ok(hash) = query.parse::<alloy_primitives::B256>() {
        terms.push(SearchTerm::Hash(hash));
        return terms;
    }
    if let Ok(address) = query.parse::<alloy_primitives::Address>() {
        terms.push(SearchTerm::TokenInfo(address.to_string()));
        terms.push(SearchTerm::AddressHash(address));
        return terms;
    }

    if let Ok(block_number) = query.parse::<alloy_primitives::BlockNumber>() {
        terms.push(SearchTerm::BlockNumber(block_number));
    }

    if query.len() >= MIN_QUERY_LENGTH {
        terms.push(SearchTerm::TokenInfo(query.to_string()));
        terms.push(SearchTerm::ContractName(query.to_string()));
        terms.push(SearchTerm::Domain(query.to_string()));
    }

    terms.push(SearchTerm::Dapp(query.to_string()));

    terms
}

fn replace_coingecko_logo_uri_to_large(logo_uri: &str) -> String {
    if logo_uri.starts_with("https://assets.coingecko.com/") {
        logo_uri.replacen("/small/", "/large/", 1)
    } else {
        logo_uri.to_string()
    }
}

#[cfg(test)]
mod tests {
    use super::*;

    #[test]
    fn test_parse_search_terms() {
        assert_eq!(
            parse_search_terms("0x0000000000000000000000000000000000000000"),
            vec![
                SearchTerm::TokenInfo(alloy_primitives::Address::ZERO.to_string()),
                SearchTerm::AddressHash(alloy_primitives::Address::ZERO),
            ]
        );
        assert_eq!(
            parse_search_terms(
                "0x0000000000000000000000000000000000000000000000000000000000000000"
            ),
            vec![SearchTerm::Hash(alloy_primitives::B256::ZERO)]
        );

        assert_eq!(
            parse_search_terms("0x00"),
            vec![
                SearchTerm::TokenInfo("0x00".to_string()),
                SearchTerm::ContractName("0x00".to_string()),
                SearchTerm::Domain("0x00".to_string()),
                SearchTerm::Dapp("0x00".to_string()),
            ]
        );

        assert_eq!(
            parse_search_terms("1234"),
            vec![
                SearchTerm::BlockNumber(1234),
                SearchTerm::TokenInfo("1234".to_string()),
                SearchTerm::ContractName("1234".to_string()),
                SearchTerm::Domain("1234".to_string()),
                SearchTerm::Dapp("1234".to_string()),
            ]
        );

        assert_eq!(
            parse_search_terms("test.domain"),
            vec![
                SearchTerm::TokenInfo("test.domain".to_string()),
                SearchTerm::ContractName("test.domain".to_string()),
                SearchTerm::Domain("test.domain".to_string()),
                SearchTerm::Dapp("test.domain".to_string()),
            ]
        );
    }

    #[test]
    fn test_replace_coingecko_logo_uri_to_large() {
        let coingecko_logo = "https://assets.coingecko.com/coins/images/1/small/test_token.png";
        assert_eq!(
            replace_coingecko_logo_uri_to_large(coingecko_logo),
            "https://assets.coingecko.com/coins/images/1/large/test_token.png"
        );

        let other_source_logo = "https://some.other.source.com/coins/images/1/small/test_token.png";
        assert_eq!(
            replace_coingecko_logo_uri_to_large(other_source_logo),
            other_source_logo
        );
    }

    #[test]
    fn test_domain_name_regex() {
        assert!(domain_name_with_tld_regex().is_match("test🙂.eth"));
        assert!(!domain_name_with_tld_regex().is_match("test"));
        assert!(!domain_name_with_tld_regex().is_match("te."));
        assert!(!domain_name_with_tld_regex().is_match("te.eth"));
    }
}<|MERGE_RESOLUTION|>--- conflicted
+++ resolved
@@ -8,12 +8,8 @@
     repository::{addresses, block_ranges, hashes},
     services::chains,
     types::{
-<<<<<<< HEAD
+        ChainId,
         addresses::{Address, TokenType},
-=======
-        ChainId,
-        addresses::{Address, DomainInfo, TokenType},
->>>>>>> 0b2784c4
         block_ranges::ChainBlockNumber,
         dapp::MarketplaceDapp,
         domains::{Domain, DomainInfo},
