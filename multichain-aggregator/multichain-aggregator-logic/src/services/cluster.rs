use crate::{
    clients::{
        bens::{get_address, get_protocols, lookup_domain_name},
        blockscout,
    },
    error::{ParseError, ServiceError},
    repository::{
        address_token_balances::{self, ListAddressTokensPageToken, ListTokenHoldersPageToken},
        addresses::{self, ListAddressUpdatesPageToken},
        block_ranges, chains, hashes, interop_message_transfers, interop_messages,
        tokens::{self, ListClusterTokensPageToken},
    },
    services::{
        self, MIN_QUERY_LENGTH,
        coin_price::{CoinPriceCache, try_fetch_coin_price},
        dapp_search,
        macros::{maybe_cache_lookup, preload_domain_info},
        quick_search::{self, SearchContext, SearchTerm},
    },
    types::{
        ChainId,
        address_token_balances::{AggregatedAddressTokenBalance, TokenHolder},
        addresses::{AddressUpdate, AggregatedAddressInfo, ChainAddressInfo},
        block_ranges::ChainBlockNumber,
        chains::Chain,
        dapp::MarketplaceDapp,
        domains::{Domain, DomainInfo, ProtocolInfo},
        hashes::{Hash, HashType},
        interop_messages::{ExtendedInteropMessage, MessageDirection},
        search_results::{QuickSearchResult, Redirect},
        tokens::{AggregatedToken, TokenType},
    },
};
use alloy_primitives::{Address as AddressAlloy, TxHash};
use api_client_framework::HttpApiClient;
use bens_proto::blockscout::bens::v1 as bens_proto;
use recache::{handler::CacheHandler, stores::redis::RedisStore};
use regex::Regex;
use sea_orm::{DatabaseConnection, prelude::DateTime};
use std::{
    collections::{BTreeMap, HashMap, HashSet},
    str::FromStr,
    sync::{Arc, OnceLock},
};

pub type DecodedCalldataCache = CacheHandler<RedisStore, String, serde_json::Value>;
pub type DomainSearchCache = CacheHandler<RedisStore, String, (Vec<Domain>, Option<String>)>;
pub type DomainInfoCache = CacheHandler<RedisStore, String, Option<DomainInfo>>;
pub type DomainProtocolsCache = CacheHandler<RedisStore, String, Vec<ProtocolInfo>>;
pub type TokenSearchCache =
    CacheHandler<RedisStore, String, (Vec<AggregatedToken>, Option<ListClusterTokensPageToken>)>;
pub type BlockscoutClients = Arc<BTreeMap<ChainId, Arc<HttpApiClient>>>;

pub struct Cluster {
    db: DatabaseConnection,
    name: String,
    chain_ids: Vec<ChainId>,
    blockscout_clients: BlockscoutClients,
    decoded_calldata_cache: Option<DecodedCalldataCache>,
    quick_search_chains: Vec<ChainId>,
    dapp_client: HttpApiClient,
    bens_client: HttpApiClient,
    bens_protocols: Option<&'static [String]>,
    domain_primary_chain_id: ChainId,
    domain_search_cache: Option<DomainSearchCache>,
    domain_info_cache: Option<DomainInfoCache>,
    domain_protocols_cache: Option<DomainProtocolsCache>,
    token_search_cache: Option<TokenSearchCache>,
    marketplace_enabled_cache: services::chains::MarketplaceEnabledCache,
    coin_price_cache: Option<CoinPriceCache>,
}

impl Cluster {
    #[allow(clippy::too_many_arguments)]
    pub fn new(
        db: DatabaseConnection,
        name: String,
        chain_ids: Vec<ChainId>,
        blockscout_clients: BlockscoutClients,
        decoded_calldata_cache: Option<DecodedCalldataCache>,
        quick_search_chains: Vec<ChainId>,
        dapp_client: HttpApiClient,
        bens_client: HttpApiClient,
        bens_protocols: Option<&'static [String]>,
        domain_primary_chain_id: ChainId,
        domain_search_cache: Option<DomainSearchCache>,
        domain_info_cache: Option<DomainInfoCache>,
        domain_protocols_cache: Option<DomainProtocolsCache>,
        token_search_cache: Option<TokenSearchCache>,
        marketplace_enabled_cache: services::chains::MarketplaceEnabledCache,
        coin_price_cache: Option<CoinPriceCache>,
    ) -> Self {
        Self {
            db,
            name,
            chain_ids,
            blockscout_clients,
            decoded_calldata_cache,
            quick_search_chains,
            dapp_client,
            bens_client,
            bens_protocols,
            domain_primary_chain_id,
            domain_search_cache,
            domain_info_cache,
            domain_protocols_cache,
            token_search_cache,
            marketplace_enabled_cache,
            coin_price_cache,
        }
    }

    pub fn validate_chain_id(&self, chain_id: ChainId) -> Result<(), ServiceError> {
        if !self.chain_ids.contains(&chain_id) {
            return Err(ServiceError::InvalidClusterChainId(chain_id));
        }
        Ok(())
    }

    pub fn search_context(&self, is_aggregated: bool) -> SearchContext<'_> {
        SearchContext {
            cluster: self,
            db: Arc::new(self.db.clone()),
            domain_primary_chain_id: self.domain_primary_chain_id,
            is_aggregated,
        }
    }

    /// If `chain_ids` is empty, then cluster will include all active chains.
    pub async fn active_chain_ids(&self) -> Result<Vec<ChainId>, ServiceError> {
        let chain_ids = if self.chain_ids.is_empty() {
            services::chains::list_repo_chains_cached(&self.db, true)
                .await?
                .into_iter()
                .map(|c| c.id)
                .collect()
        } else {
            self.chain_ids.clone()
        };

        Ok(chain_ids)
    }

    pub async fn validate_and_prepare_chain_ids(
        &self,
        chain_ids: Vec<ChainId>,
    ) -> Result<Vec<ChainId>, ServiceError> {
        let active_chain_ids = self.active_chain_ids().await?;

        let chain_ids = if chain_ids.is_empty() {
            active_chain_ids
        } else {
            let active_chain_ids = active_chain_ids.into_iter().collect::<HashSet<_>>();
            let unsupported_chain_ids = chain_ids
                .iter()
                .filter(|chain_id| !active_chain_ids.contains(chain_id))
                .map(|id| id.to_string())
                .collect::<Vec<_>>();

            if !unsupported_chain_ids.is_empty() {
                return Err(ParseError::Custom(format!(
                    "unsupported chain ids provided: {}",
                    unsupported_chain_ids.join(", ")
                ))
                .into());
            }

            chain_ids
        };

        Ok(chain_ids)
    }

    pub async fn list_chains(&self) -> Result<Vec<Chain>, ServiceError> {
        let chain_ids = self.active_chain_ids().await?.into_iter().collect();

        let chains = chains::list_by_ids(&self.db, chain_ids).await?;
        Ok(chains.into_iter().map(|c| c.into()).collect())
    }

    pub async fn get_interop_message(
        &self,
        init_chain_id: ChainId,
        nonce: i64,
    ) -> Result<ExtendedInteropMessage, ServiceError> {
        self.validate_chain_id(init_chain_id)?;

        let message = interop_messages::get(&self.db, init_chain_id, nonce)
            .await?
            .ok_or_else(|| {
                ServiceError::NotFound(format!(
                    "interop message: init_chain_id={init_chain_id}, nonce={nonce}"
                ))
            })?;

        let decoded_payload = if let (Some(payload), Some(target_address_hash)) =
            (&message.payload, &message.target_address_hash)
        {
            self.fetch_decoded_calldata_cached(
                payload,
                target_address_hash.to_string(),
                init_chain_id,
            )
            .await
            .inspect_err(|e| {
                tracing::error!("failed to fetch decoded calldata: {e}");
            })
            .ok()
        } else {
            None
        };

        let extended_message = ExtendedInteropMessage {
            message,
            decoded_payload,
        };

        Ok(extended_message)
    }

    #[allow(clippy::too_many_arguments)]
    pub async fn list_interop_messages(
        &self,
        init_chain_id: Option<ChainId>,
        relay_chain_id: Option<ChainId>,
        address: Option<AddressAlloy>,
        direction: Option<MessageDirection>,
        nonce: Option<i64>,
        page_size: u64,
        page_token: Option<(DateTime, TxHash)>,
    ) -> Result<(Vec<ExtendedInteropMessage>, Option<(DateTime, TxHash)>), ServiceError> {
        if let Some(init_chain_id) = init_chain_id {
            self.validate_chain_id(init_chain_id)?;
        }
        if let Some(relay_chain_id) = relay_chain_id {
            self.validate_chain_id(relay_chain_id)?;
        }

        let cluster_chain_ids = self.active_chain_ids().await?;

        let (messages, next_page_token) = interop_messages::list(
            &self.db,
            init_chain_id,
            relay_chain_id,
            address,
            direction,
            nonce,
            Some(cluster_chain_ids),
            page_size,
            page_token,
        )
        .await?;

        let messages = messages
            .into_iter()
            .map(|m| ExtendedInteropMessage {
                message: m,
                decoded_payload: None,
            })
            .collect();

        Ok((messages, next_page_token))
    }

    pub async fn count_interop_messages(&self, chain_id: ChainId) -> Result<u64, ServiceError> {
        self.validate_chain_id(chain_id)?;

        let cluster_chain_ids = self.active_chain_ids().await?;
        let count = interop_messages::count(&self.db, chain_id, Some(cluster_chain_ids)).await?;
        Ok(count)
    }

    pub async fn get_address_info_aggregated(
        &self,
        address: AddressAlloy,
    ) -> Result<AggregatedAddressInfo, ServiceError> {
        let cluster_chain_ids = self.active_chain_ids().await?;

        let mut address_info = addresses::get_aggregated_address_info(
            &self.db,
            address,
            Some(cluster_chain_ids.clone()),
        )
        .await?
        .unwrap_or_else(|| AggregatedAddressInfo::default(address.into()));

        let (has_tokens, has_interop_message_transfers, coin_price, domain_info) = futures::join!(
            address_token_balances::check_if_tokens_at_address(
                &self.db,
                address,
                cluster_chain_ids.clone()
            ),
            interop_message_transfers::check_if_interop_message_transfers_at_address(
                &self.db,
                address,
                cluster_chain_ids,
            ),
            self.fetch_coin_price_cached(),
            self.get_domain_info_cached(address),
        );

        address_info.has_tokens = has_tokens?;
        address_info.has_interop_message_transfers = has_interop_message_transfers?;
        address_info.exchange_rate = coin_price
            .inspect_err(|e| {
                tracing::error!("failed to fetch coin price: {e}");
            })
            .ok()
            .flatten();
        address_info.domain_info = domain_info?;

        Ok(address_info)
    }

    pub async fn list_address_tokens(
        &self,
        address: AddressAlloy,
        token_types: Vec<TokenType>,
        chain_ids: Vec<ChainId>,
        page_size: u64,
        page_token: Option<ListAddressTokensPageToken>,
    ) -> Result<
        (
            Vec<AggregatedAddressTokenBalance>,
            Option<ListAddressTokensPageToken>,
        ),
        ServiceError,
    > {
        let chain_ids = self.validate_and_prepare_chain_ids(chain_ids).await?;
        let res = address_token_balances::list_by_address(
            &self.db,
            address,
            token_types,
            chain_ids,
            page_size,
            page_token,
        )
        .await?;

        Ok(res)
    }

    pub async fn list_cluster_tokens(
        &self,
        token_types: Vec<TokenType>,
        chain_ids: Vec<ChainId>,
        query: Option<String>,
        page_size: u64,
        page_token: Option<ListClusterTokensPageToken>,
    ) -> Result<(Vec<AggregatedToken>, Option<ListClusterTokensPageToken>), ServiceError> {
        let chain_ids = self.validate_and_prepare_chain_ids(chain_ids).await?;
        let res = tokens::list_aggregated_tokens(
            &self.db,
            vec![],
            chain_ids,
            token_types,
            query,
            page_size,
            page_token,
        )
        .await?;

        Ok(res)
    }

    pub async fn get_aggregated_token(
        &self,
        address: AddressAlloy,
        chain_id: ChainId,
    ) -> Result<Option<AggregatedToken>, ServiceError> {
        self.validate_chain_id(chain_id)?;
        let token = tokens::get_aggregated_token(&self.db, address, chain_id).await?;

        Ok(token)
    }

    pub async fn list_token_holders(
        &self,
        address: AddressAlloy,
        chain_id: ChainId,
        page_size: u64,
        page_token: Option<ListTokenHoldersPageToken>,
    ) -> Result<(Vec<TokenHolder>, Option<ListTokenHoldersPageToken>), ServiceError> {
        self.validate_chain_id(chain_id)?;
        let holders = address_token_balances::list_token_holders(
            &self.db, address, chain_id, page_size, page_token,
        )
        .await?;

        Ok(holders)
    }

    async fn fetch_decoded_calldata_cached(
        &self,
        calldata: &alloy_primitives::Bytes,
        address_hash: String,
        chain_id: ChainId,
    ) -> Result<serde_json::Value, ServiceError> {
        let blockscout_client = self
            .blockscout_clients
            .get(&chain_id)
            .ok_or_else(|| ServiceError::Internal(anyhow::anyhow!("blockscout client not found")))?
            .clone();

        let calldata_hash = alloy_primitives::keccak256(calldata).to_string();
        let calldata = calldata.to_string();

        let key = format!("decoded_calldata:{chain_id}:{address_hash}:{calldata_hash}");

        let get_decoded_payload = || async move {
            blockscout_client
                .request(&blockscout::decode_calldata::DecodeCalldata {
                    params: blockscout::decode_calldata::DecodeCalldataParams {
                        calldata,
                        address_hash,
                    },
                })
                .await
                .map(|r| r.result)
                .map_err(ServiceError::from)
        };

        maybe_cache_lookup!(&self.decoded_calldata_cache, key, get_decoded_payload)
    }

    pub async fn search_hashes(
        &self,
        query: String,
        hash_type: Option<HashType>,
        chain_ids: Vec<ChainId>,
        page_size: u64,
        page_token: Option<ChainId>,
    ) -> Result<(Vec<Hash>, Option<ChainId>), ServiceError> {
        let hash = match alloy_primitives::B256::from_str(&query) {
            Ok(hash) => hash,
            Err(_) => return Ok((vec![], None)),
        };

        let chain_ids = self.validate_and_prepare_chain_ids(chain_ids).await?;

        let (blocks, page_token) =
            hashes::list(&self.db, hash, hash_type, chain_ids, page_size, page_token).await?;

        let hashes = blocks
            .into_iter()
            .map(Hash::try_from)
            .collect::<Result<Vec<_>, _>>()?;

        Ok((hashes, page_token))
    }

    pub async fn search_blocks(
        &self,
        query: String,
        chain_ids: Vec<ChainId>,
        page_size: u64,
        page_token: Option<ChainId>,
    ) -> Result<(Vec<Hash>, Option<ChainId>), ServiceError> {
        self.search_hashes(
            query,
            Some(HashType::Block),
            chain_ids,
            page_size,
            page_token,
        )
        .await
    }

    pub async fn search_transactions(
        &self,
        query: String,
        chain_ids: Vec<ChainId>,
        page_size: u64,
        page_token: Option<ChainId>,
    ) -> Result<(Vec<Hash>, Option<ChainId>), ServiceError> {
        self.search_hashes(
            query,
            Some(HashType::Transaction),
            chain_ids,
            page_size,
            page_token,
        )
        .await
    }

    pub async fn search_block_numbers(
        &self,
        query: String,
        chain_ids: Vec<ChainId>,
        page_size: u64,
        page_token: Option<ChainId>,
    ) -> Result<(Vec<ChainBlockNumber>, Option<ChainId>), ServiceError> {
        let block_number = match alloy_primitives::BlockNumber::from_str(&query) {
            Ok(block_number) => block_number,
            Err(_) => return Ok((vec![], None)),
        };

        let chain_ids = self.validate_and_prepare_chain_ids(chain_ids).await?;

        let (block_ranges, page_token) = block_ranges::list_matching_block_ranges_paginated(
            &self.db,
            block_number,
            chain_ids,
            page_size,
            page_token,
        )
        .await?;

        let block_numbers: Vec<_> = block_ranges
            .into_iter()
            .map(|r| ChainBlockNumber {
                chain_id: r.chain_id,
                block_number,
            })
            .collect::<Vec<_>>();

        Ok((block_numbers, page_token))
    }

    pub async fn search_addresses_aggregated(
        &self,
        query: String,
        chain_ids: Vec<ChainId>,
        page_size: u64,
        page_token: Option<AddressAlloy>,
    ) -> Result<(Vec<AggregatedAddressInfo>, Option<AddressAlloy>), ServiceError> {
        if query.len() < MIN_QUERY_LENGTH {
            return Ok((vec![], None));
        }

        let (addresses, contract_name_query) = self.prepare_addresses_query(query).await?;

        let chain_ids = self.validate_and_prepare_chain_ids(chain_ids).await?;
        let (mut addresses, page_token) = addresses::list_aggregated_address_infos(
            &self.db,
            addresses,
            Some(chain_ids),
            contract_name_query,
            page_size,
            page_token,
        )
        .await?;

        preload_domain_info!(self, addresses);

        Ok((addresses, page_token))
    }

    pub async fn search_addresses_non_aggregated(
        &self,
        query: String,
        chain_ids: Vec<ChainId>,
        page_size: u64,
        page_token: Option<(AddressAlloy, ChainId)>,
    ) -> Result<(Vec<ChainAddressInfo>, Option<(AddressAlloy, ChainId)>), ServiceError> {
        if query.len() < MIN_QUERY_LENGTH {
            return Ok((vec![], None));
        }

        let (addresses, contract_name_query) = self.prepare_addresses_query(query).await?;

        let chain_ids = self.validate_and_prepare_chain_ids(chain_ids).await?;
        let (mut addresses, page_token) = addresses::list_chain_address_infos(
            &self.db,
            addresses,
            Some(chain_ids),
            contract_name_query,
            page_size,
            page_token,
        )
        .await?;

        preload_domain_info!(self, addresses);

        Ok((addresses, page_token))
    }

    async fn prepare_addresses_query(
        &self,
        query: String,
    ) -> Result<(Vec<AddressAlloy>, Option<String>), ServiceError> {
        let (addresses, contract_name_query) = {
            // 1. If query is an address then use it directly
            // 2. If query matches an explicit domain name with TLD (e.g. "name.eth") then
            // lookup the domain name and return the addresses associated with it
            // 3. Otherwise, fallback to a contract name search
            // TODO: support joint paginated search for domain names without TLD and contract names;
            // we need to first handle all pages for domains and then switch to contract names
            if let Some(address) = SearchTerm::try_parse_address(&query) {
                (vec![address], None)
            } else if domain_name_with_tld_regex().is_match(&query) {
                let domains = self
                    .search_domains_cached(
                        query.clone(),
                        vec![self.domain_primary_chain_id],
                        1,
                        None,
                    )
                    .await
                    .map(|(d, _)| d)
                    .inspect_err(|err| {
                        tracing::error!(
                            err = ?err,
                            "failed to lookup domains"
                        );
                    })
                    .unwrap_or_default();

                let addresses = domains
                    .iter()
                    .filter_map(|d| d.address)
                    .collect::<HashSet<_>>()
                    .into_iter()
                    .collect::<Vec<_>>();

                if addresses.is_empty() {
                    (vec![], Some(query.to_string()))
                } else {
                    (addresses, None)
                }
            } else {
                (vec![], Some(query.to_string()))
            }
        };

        Ok((addresses, contract_name_query))
    }

    pub async fn search_nfts_cached(
        &self,
        query: String,
        chain_ids: Vec<ChainId>,
        page_size: u64,
        page_token: Option<ListClusterTokensPageToken>,
    ) -> Result<(Vec<AggregatedToken>, Option<ListClusterTokensPageToken>), ServiceError> {
        self.search_tokens_cached(
            query,
            chain_ids,
            vec![TokenType::Erc721, TokenType::Erc1155],
            page_size,
            page_token,
        )
        .await
    }

    pub async fn search_token_infos_cached(
        &self,
        query: String,
        chain_ids: Vec<ChainId>,
        page_size: u64,
        page_token: Option<ListClusterTokensPageToken>,
    ) -> Result<(Vec<AggregatedToken>, Option<ListClusterTokensPageToken>), ServiceError> {
        self.search_tokens_cached(
            query,
            chain_ids,
            vec![TokenType::Erc20],
            page_size,
            page_token,
        )
        .await
    }

    pub async fn search_tokens_cached(
        &self,
        query: String,
        chain_ids: Vec<ChainId>,
        token_types: Vec<TokenType>,
        page_size: u64,
        page_token: Option<ListClusterTokensPageToken>,
    ) -> Result<(Vec<AggregatedToken>, Option<ListClusterTokensPageToken>), ServiceError> {
        if query.len() < MIN_QUERY_LENGTH {
            return Ok((vec![], None));
        }

        let (addresses, tokens_query) =
            if let Ok(address) = alloy_primitives::Address::from_str(&query) {
                (vec![address], None)
            } else {
                (vec![], Some(query.to_string()))
            };

        let is_first_page = page_token.is_none();
        let key = {
            let chain_ids_key = chain_ids
                .iter()
                .map(|c| c.to_string())
                .collect::<Vec<_>>()
                .join(",");
            let token_types_key = token_types
                .iter()
                .map(|t| format!("{:?}", t))
                .collect::<Vec<_>>()
                .join(",");
            format!(
                "{}:{}:{}:{}:{}",
                self.name, query, chain_ids_key, token_types_key, page_size
            )
        };

        let chain_ids = self.validate_and_prepare_chain_ids(chain_ids).await?;
        let db = self.db.clone();

        let get = || async move {
            tokens::list_aggregated_tokens(
                &db,
                addresses,
                chain_ids,
                token_types,
                tokens_query,
                page_size,
                page_token,
            )
            .await
            .map_err(ServiceError::from)
        };

        // cache only the first page to speed up quick search
        let (mut tokens, page_token) = if is_first_page {
            maybe_cache_lookup!(self.token_search_cache.as_ref(), key, get)?
        } else {
            get().await?
        };

        tokens.iter_mut().for_each(|token| {
            if let Some(icon_url) = &mut token.icon_url {
                *icon_url = replace_coingecko_logo_uri_to_large(icon_url);
            }
        });

        Ok((tokens, page_token))
    }

    pub async fn fetch_coin_price_cached(&self) -> Result<Option<String>, ServiceError> {
        let chain_ids = self.chain_ids.clone();
        let blockscout_clients = Arc::clone(&self.blockscout_clients);

        let key = format!("{}:coin_price", self.name);
        let get = || async {
            Ok::<_, ServiceError>(try_fetch_coin_price(blockscout_clients, chain_ids).await)
        };
        let coin_price = maybe_cache_lookup!(self.coin_price_cache.as_ref(), key, get)?;

        Ok(coin_price)
    }

    pub async fn search_domains_cached(
        &self,
        query: String,
        _chain_ids: Vec<ChainId>, // NOTE: required for backward compatibility
        page_size: u64,
        page_token: Option<String>,
    ) -> Result<(Vec<Domain>, Option<String>), ServiceError> {
        let key = format!(
            "{}:{}:{}:{}:{}",
            query,
            self.bens_protocols.map(|p| p.join(",")).unwrap_or_default(),
            self.domain_primary_chain_id,
            page_size,
            page_token.clone().unwrap_or_default(),
        );

        let get = || {
            search_domains(
                self.bens_client.clone(),
                query,
                self.bens_protocols,
                self.domain_primary_chain_id,
                page_size,
                page_token,
            )
        };

        let (domains, next_page_token) =
            maybe_cache_lookup!(self.domain_search_cache.as_ref(), key, get)?;

        Ok((domains, next_page_token))
    }

    // TODO: Add working pagination for dapps
    // Currently this method is just for compatibility with paginated_list_by_query_endpoint! macro
    pub async fn search_dapps_paginated(
        &self,
        query: String,
        chain_ids: Vec<ChainId>,
        _page_size: u64,
        _page_token: Option<String>,
    ) -> Result<(Vec<MarketplaceDapp>, Option<String>), ServiceError> {
        let chain_ids = self.validate_and_prepare_chain_ids(chain_ids).await?;

        let dapps = self.search_dapps(Some(query), chain_ids, None).await?;

        Ok((dapps, None))
    }

    pub async fn search_dapps(
        &self,
        query: Option<String>,
        chain_ids: Vec<ChainId>,
        categories: Option<String>,
    ) -> Result<Vec<MarketplaceDapp>, ServiceError> {
        let chain_ids = self.validate_and_prepare_chain_ids(chain_ids).await?;

        dapp_search::search_dapps(
            &self.dapp_client,
            query,
            categories,
            chain_ids,
            &self.marketplace_enabled_cache,
        )
        .await
    }

    pub async fn get_domain_info_cached(
        &self,
        address: alloy_primitives::Address,
    ) -> Result<Option<DomainInfo>, ServiceError> {
        let key = format!("{}:{}", self.name, address);

        let get = || {
            get_domain_info(
                self.bens_client.clone(),
                address,
                self.domain_primary_chain_id,
            )
        };

        let domain_info = maybe_cache_lookup!(self.domain_info_cache.as_ref(), key, get)?;

        Ok(domain_info)
    }

    pub async fn get_domain_info_batch_cached(
        &self,
        addresses: impl IntoIterator<Item = alloy_primitives::Address>,
    ) -> HashMap<alloy_primitives::Address, DomainInfo> {
        let jobs = addresses.into_iter().map(|address| async move {
            let domain_info = self.get_domain_info_cached(address).await.ok()??;

            Some((address, domain_info))
        });

        futures::future::join_all(jobs)
            .await
            .into_iter()
            .flatten()
            .collect()
    }

    pub async fn get_protocols_cached(&self) -> Result<Vec<ProtocolInfo>, ServiceError> {
        let key = format!("{}:domain_protocols", self.name);
        let get = || get_protocols(self.bens_client.clone(), self.domain_primary_chain_id);
        let protocols = maybe_cache_lookup!(self.domain_protocols_cache.as_ref(), key, get)?;
        Ok(protocols)
    }

    pub async fn quick_search(
        &self,
        query: String,
        is_aggregated: bool,
        unlimited_per_chain: bool,
    ) -> Result<QuickSearchResult, ServiceError> {
        let context = self.search_context(is_aggregated);
        let result = quick_search::quick_search(
            query,
            &self.quick_search_chains,
            &context,
            unlimited_per_chain,
        )
        .await?;
        Ok(result)
    }

<<<<<<< HEAD
    pub async fn check_redirect(&self, query: &str) -> Result<Option<Redirect>, ServiceError> {
        let context = self.search_context(false);
        let result = quick_search::check_redirect(query, &context).await?;
        Ok(result)
=======
    pub async fn list_address_updates(
        &self,
        chain_ids: Vec<ChainId>,
        is_contract: Option<bool>,
        page_size: u64,
        page_token: Option<ListAddressUpdatesPageToken>,
    ) -> Result<(Vec<AddressUpdate>, Option<ListAddressUpdatesPageToken>), ServiceError> {
        let chain_ids = self.validate_and_prepare_chain_ids(chain_ids).await?;

        let (updates, next_page_token) = addresses::list_address_updates(
            &self.db,
            chain_ids,
            is_contract,
            page_size,
            page_token,
        )
        .await?;

        Ok((updates, next_page_token))
>>>>>>> 84f1f482
    }
}

async fn get_domain_info(
    bens_client: HttpApiClient,
    address: alloy_primitives::Address,
    chain_id: ChainId,
) -> Result<Option<DomainInfo>, ServiceError> {
    let request = bens_proto::GetAddressRequest {
        address: address.to_string(),
        chain_id,
        protocol_id: None,
    };

    let res = bens_client
        .request(&get_address::GetAddress { request })
        .await
        .inspect_err(|err| {
            tracing::error!(
                error = ?err,
                address = ?address,
                "failed to preload domain info"
            );
        })?;

    let domain_info = DomainInfo::try_from(res).ok();

    Ok(domain_info)
}

pub async fn get_protocols(
    bens_client: HttpApiClient,
    chain_id: ChainId,
) -> Result<Vec<ProtocolInfo>, ServiceError> {
    let request = bens_proto::GetProtocolsRequest { chain_id };
    let res = bens_client
        .request(&get_protocols::GetProtocols { request })
        .await?;
    Ok(res.items.into_iter().map(|p| p.into()).collect())
}

pub async fn search_domains(
    bens_client: HttpApiClient,
    query: String,
    protocols: Option<&'static [String]>,
    primary_chain_id: ChainId,
    page_size: u64,
    page_token: Option<String>,
) -> Result<(Vec<Domain>, Option<String>), ServiceError> {
    let sort = "registration_date".to_string();
    let order = bens_proto::Order::Desc.into();
    let request = bens_proto::LookupDomainNameRequest {
        name: Some(query),
        chain_id: primary_chain_id,
        only_active: true,
        sort,
        order,
        protocols: protocols.map(|p| p.join(",")),
        page_size: Some(page_size as u32),
        page_token,
    };

    let res = bens_client
        .request(&lookup_domain_name::LookupDomainName { request })
        .await
        .map_err(|err| anyhow::anyhow!("failed to search domains: {:?}", err))?;

    let domains = res
        .items
        .into_iter()
        .map(|d| d.try_into())
        .collect::<Result<Vec<_>, _>>()?;

    let next_page_token = res.next_page_params.map(|p| p.page_token);

    Ok((domains, next_page_token))
}

fn domain_name_with_tld_regex() -> &'static Regex {
    static RE: OnceLock<Regex> = OnceLock::new();
    RE.get_or_init(|| Regex::new(r"\b[\p{L}\p{N}\p{Emoji}_-]{3,63}\.eth\b").unwrap())
}

fn replace_coingecko_logo_uri_to_large(logo_uri: &str) -> String {
    if logo_uri.starts_with("https://assets.coingecko.com/") {
        logo_uri.replacen("/small/", "/large/", 1)
    } else {
        logo_uri.to_string()
    }
}

#[cfg(test)]
mod tests {
    use super::*;

    #[test]
    fn test_replace_coingecko_logo_uri_to_large() {
        let coingecko_logo = "https://assets.coingecko.com/coins/images/1/small/test_token.png";
        assert_eq!(
            replace_coingecko_logo_uri_to_large(coingecko_logo),
            "https://assets.coingecko.com/coins/images/1/large/test_token.png"
        );

        let other_source_logo = "https://some.other.source.com/coins/images/1/small/test_token.png";
        assert_eq!(
            replace_coingecko_logo_uri_to_large(other_source_logo),
            other_source_logo
        );
    }

    #[test]
    fn test_domain_name_regex() {
        assert!(domain_name_with_tld_regex().is_match("test🙂.eth"));
        assert!(!domain_name_with_tld_regex().is_match("test"));
        assert!(!domain_name_with_tld_regex().is_match("te."));
        assert!(!domain_name_with_tld_regex().is_match("te.eth"));
    }
}<|MERGE_RESOLUTION|>--- conflicted
+++ resolved
@@ -870,12 +870,12 @@
         Ok(result)
     }
 
-<<<<<<< HEAD
     pub async fn check_redirect(&self, query: &str) -> Result<Option<Redirect>, ServiceError> {
         let context = self.search_context(false);
         let result = quick_search::check_redirect(query, &context).await?;
         Ok(result)
-=======
+    }
+
     pub async fn list_address_updates(
         &self,
         chain_ids: Vec<ChainId>,
@@ -895,7 +895,6 @@
         .await?;
 
         Ok((updates, next_page_token))
->>>>>>> 84f1f482
     }
 }
 
