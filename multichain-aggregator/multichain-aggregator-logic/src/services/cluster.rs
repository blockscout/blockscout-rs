use crate::{
    clients::blockscout,
    error::ServiceError,
<<<<<<< HEAD
    repository::{chains, interop_messages},
    services::macros::maybe_cache_lookup,
=======
    repository::{
        address_token_balances::{self, ListAddressTokensPageToken},
        addresses, chains, interop_message_transfers, interop_messages,
    },
>>>>>>> 8c36c81c
    types::{
        ChainId,
        address_token_balances::AggregatedAddressTokenBalance,
        addresses::AddressInfo,
        chains::Chain,
<<<<<<< HEAD
        interop_messages::{ExtendedInteropMessage, MessageDirection},
=======
        interop_messages::{InteropMessage, MessageDirection},
        tokens::TokenType,
>>>>>>> 8c36c81c
    },
};
use alloy_primitives::{Address as AddressAlloy, TxHash};
use api_client_framework::HttpApiClient;
use recache::{handler::CacheHandler, stores::redis::RedisStore};
use sea_orm::{DatabaseConnection, prelude::DateTime};
use std::{collections::BTreeMap, sync::Arc};

pub type DecodedCalldataCache = CacheHandler<RedisStore, String, serde_json::Value>;
type BlockscoutClients = BTreeMap<ChainId, Arc<HttpApiClient>>;

pub struct Cluster {
    blockscout_clients: BlockscoutClients,
    decoded_calldata_cache: Option<DecodedCalldataCache>,
}

impl Cluster {
    pub fn new(
        blockscout_clients: BlockscoutClients,
        decoded_calldata_cache: Option<DecodedCalldataCache>,
    ) -> Self {
        Self {
            blockscout_clients,
            decoded_calldata_cache,
        }
    }

    pub fn validate_chain_id(&self, chain_id: ChainId) -> Result<(), ServiceError> {
        if !self.blockscout_clients.contains_key(&chain_id) {
            return Err(ServiceError::InvalidClusterChainId(chain_id));
        }
        Ok(())
    }

    pub fn chain_ids(&self) -> Vec<ChainId> {
        self.blockscout_clients.keys().cloned().collect()
    }

    pub async fn list_chains(&self, db: &DatabaseConnection) -> Result<Vec<Chain>, ServiceError> {
        let chains = chains::list_by_ids(db, self.chain_ids()).await?;
        Ok(chains.into_iter().map(|c| c.into()).collect())
    }

    pub async fn get_interop_message(
        &self,
        db: &DatabaseConnection,
        init_chain_id: ChainId,
        nonce: i64,
    ) -> Result<ExtendedInteropMessage, ServiceError> {
        self.validate_chain_id(init_chain_id)?;

        let message = interop_messages::get(db, init_chain_id, nonce)
            .await?
            .ok_or_else(|| {
                ServiceError::NotFound(format!(
                    "interop message: init_chain_id={init_chain_id}, nonce={nonce}"
                ))
            })?;

        let decoded_payload = if let (Some(payload), Some(target_address_hash)) =
            (&message.payload, &message.target_address_hash)
        {
            let blockscout_client = self
                .blockscout_clients
                .get(&init_chain_id)
                .expect("chain id should be validated")
                .clone();

            let decoded_payload = fetch_decoded_calldata_cached(
                &self.decoded_calldata_cache,
                blockscout_client,
                payload,
                target_address_hash.to_string(),
            )
            .await
            .inspect_err(|e| {
                tracing::error!("failed to fetch decoded calldata: {e}");
            });

            decoded_payload.ok()
        } else {
            None
        };

        let extended_message = ExtendedInteropMessage {
            message,
            decoded_payload,
        };

        Ok(extended_message)
    }

    #[allow(clippy::too_many_arguments)]
    pub async fn list_interop_messages(
        &self,
        db: &DatabaseConnection,
        init_chain_id: Option<ChainId>,
        relay_chain_id: Option<ChainId>,
        address: Option<AddressAlloy>,
        direction: Option<MessageDirection>,
        nonce: Option<i64>,
        page_size: u64,
        page_token: Option<(DateTime, TxHash)>,
    ) -> Result<(Vec<ExtendedInteropMessage>, Option<(DateTime, TxHash)>), ServiceError> {
        if let Some(init_chain_id) = init_chain_id {
            self.validate_chain_id(init_chain_id)?;
        }
        if let Some(relay_chain_id) = relay_chain_id {
            self.validate_chain_id(relay_chain_id)?;
        }

        let cluster_chain_ids = self.chain_ids();

        let (messages, next_page_token) = interop_messages::list(
            db,
            init_chain_id,
            relay_chain_id,
            address,
            direction,
            nonce,
            Some(cluster_chain_ids),
            page_size,
            page_token,
        )
        .await?;

        let messages = messages
            .into_iter()
            .map(|m| ExtendedInteropMessage {
                message: m,
                decoded_payload: None,
            })
            .collect();

        Ok((messages, next_page_token))
    }

    pub async fn count_interop_messages(
        &self,
        db: &DatabaseConnection,
        chain_id: ChainId,
    ) -> Result<u64, ServiceError> {
        self.validate_chain_id(chain_id)?;

        let cluster_chain_ids = self.chain_ids();
        let count = interop_messages::count(db, chain_id, Some(cluster_chain_ids)).await?;
        Ok(count)
    }
<<<<<<< HEAD
}

pub async fn fetch_decoded_calldata_cached(
    cache: &Option<DecodedCalldataCache>,
    blockscout_client: Arc<HttpApiClient>,
    calldata: &alloy_primitives::Bytes,
    address_hash: String,
) -> Result<serde_json::Value, ServiceError> {
    let calldata_hash = alloy_primitives::keccak256(calldata).to_string();
    let calldata = calldata.to_string();

    // address_hash is not part of the key, because it does not affect the decoded calldata
    let key = format!("decoded_calldata:{calldata_hash}");

    let get_decoded_payload = || async move {
        blockscout_client
            .request(&blockscout::decode_calldata::DecodeCalldata {
                params: blockscout::decode_calldata::DecodeCalldataParams {
                    calldata,
                    address_hash,
                },
            })
            .await
            .map(|r| r.result)
            .map_err(ServiceError::from)
    };

    maybe_cache_lookup!(cache, key, get_decoded_payload)
=======

    pub async fn get_address_info(
        &self,
        db: &DatabaseConnection,
        address: AddressAlloy,
    ) -> Result<AddressInfo, ServiceError> {
        let cluster_chain_ids = self.chain_ids();
        let mut address_info =
            addresses::get_address_info(db, address, Some(cluster_chain_ids.clone()))
                .await?
                .unwrap_or_else(|| AddressInfo::default(address.to_vec()));

        let (has_tokens, has_interop_message_transfers) = futures::join!(
            address_token_balances::check_if_tokens_at_address(
                db,
                address,
                cluster_chain_ids.clone()
            ),
            interop_message_transfers::check_if_interop_message_transfers_at_address(
                db,
                address,
                cluster_chain_ids,
            )
        );

        address_info.has_tokens = has_tokens?;
        address_info.has_interop_message_transfers = has_interop_message_transfers?;

        Ok(address_info)
    }

    pub async fn list_address_tokens(
        &self,
        db: &DatabaseConnection,
        address: AddressAlloy,
        token_types: Vec<TokenType>,
        page_size: u64,
        page_token: Option<ListAddressTokensPageToken>,
    ) -> Result<
        (
            Vec<AggregatedAddressTokenBalance>,
            Option<ListAddressTokensPageToken>,
        ),
        ServiceError,
    > {
        let cluster_chain_ids = self.chain_ids();

        let res = address_token_balances::list_by_address(
            db,
            address,
            token_types,
            cluster_chain_ids,
            page_size,
            page_token,
        )
        .await?;

        Ok(res)
    }
>>>>>>> 8c36c81c
}<|MERGE_RESOLUTION|>--- conflicted
+++ resolved
@@ -1,26 +1,18 @@
 use crate::{
     clients::blockscout,
     error::ServiceError,
-<<<<<<< HEAD
-    repository::{chains, interop_messages},
-    services::macros::maybe_cache_lookup,
-=======
     repository::{
         address_token_balances::{self, ListAddressTokensPageToken},
         addresses, chains, interop_message_transfers, interop_messages,
     },
->>>>>>> 8c36c81c
+    services::macros::maybe_cache_lookup,
     types::{
         ChainId,
         address_token_balances::AggregatedAddressTokenBalance,
         addresses::AddressInfo,
         chains::Chain,
-<<<<<<< HEAD
         interop_messages::{ExtendedInteropMessage, MessageDirection},
-=======
-        interop_messages::{InteropMessage, MessageDirection},
         tokens::TokenType,
->>>>>>> 8c36c81c
     },
 };
 use alloy_primitives::{Address as AddressAlloy, TxHash};
@@ -169,7 +161,65 @@
         let count = interop_messages::count(db, chain_id, Some(cluster_chain_ids)).await?;
         Ok(count)
     }
-<<<<<<< HEAD
+
+    pub async fn get_address_info(
+        &self,
+        db: &DatabaseConnection,
+        address: AddressAlloy,
+    ) -> Result<AddressInfo, ServiceError> {
+        let cluster_chain_ids = self.chain_ids();
+        let mut address_info =
+            addresses::get_address_info(db, address, Some(cluster_chain_ids.clone()))
+                .await?
+                .unwrap_or_else(|| AddressInfo::default(address.to_vec()));
+
+        let (has_tokens, has_interop_message_transfers) = futures::join!(
+            address_token_balances::check_if_tokens_at_address(
+                db,
+                address,
+                cluster_chain_ids.clone()
+            ),
+            interop_message_transfers::check_if_interop_message_transfers_at_address(
+                db,
+                address,
+                cluster_chain_ids,
+            )
+        );
+
+        address_info.has_tokens = has_tokens?;
+        address_info.has_interop_message_transfers = has_interop_message_transfers?;
+
+        Ok(address_info)
+    }
+
+    pub async fn list_address_tokens(
+        &self,
+        db: &DatabaseConnection,
+        address: AddressAlloy,
+        token_types: Vec<TokenType>,
+        page_size: u64,
+        page_token: Option<ListAddressTokensPageToken>,
+    ) -> Result<
+        (
+            Vec<AggregatedAddressTokenBalance>,
+            Option<ListAddressTokensPageToken>,
+        ),
+        ServiceError,
+    > {
+        let cluster_chain_ids = self.chain_ids();
+
+        let res = address_token_balances::list_by_address(
+            db,
+            address,
+            token_types,
+            cluster_chain_ids,
+            page_size,
+            page_token,
+        )
+        .await?;
+
+        Ok(res)
+    }
 }
 
 pub async fn fetch_decoded_calldata_cached(
@@ -198,65 +248,4 @@
     };
 
     maybe_cache_lookup!(cache, key, get_decoded_payload)
-=======
-
-    pub async fn get_address_info(
-        &self,
-        db: &DatabaseConnection,
-        address: AddressAlloy,
-    ) -> Result<AddressInfo, ServiceError> {
-        let cluster_chain_ids = self.chain_ids();
-        let mut address_info =
-            addresses::get_address_info(db, address, Some(cluster_chain_ids.clone()))
-                .await?
-                .unwrap_or_else(|| AddressInfo::default(address.to_vec()));
-
-        let (has_tokens, has_interop_message_transfers) = futures::join!(
-            address_token_balances::check_if_tokens_at_address(
-                db,
-                address,
-                cluster_chain_ids.clone()
-            ),
-            interop_message_transfers::check_if_interop_message_transfers_at_address(
-                db,
-                address,
-                cluster_chain_ids,
-            )
-        );
-
-        address_info.has_tokens = has_tokens?;
-        address_info.has_interop_message_transfers = has_interop_message_transfers?;
-
-        Ok(address_info)
-    }
-
-    pub async fn list_address_tokens(
-        &self,
-        db: &DatabaseConnection,
-        address: AddressAlloy,
-        token_types: Vec<TokenType>,
-        page_size: u64,
-        page_token: Option<ListAddressTokensPageToken>,
-    ) -> Result<
-        (
-            Vec<AggregatedAddressTokenBalance>,
-            Option<ListAddressTokensPageToken>,
-        ),
-        ServiceError,
-    > {
-        let cluster_chain_ids = self.chain_ids();
-
-        let res = address_token_balances::list_by_address(
-            db,
-            address,
-            token_types,
-            cluster_chain_ids,
-            page_size,
-            page_token,
-        )
-        .await?;
-
-        Ok(res)
-    }
->>>>>>> 8c36c81c
 }