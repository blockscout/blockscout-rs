use crate::{
    clients::{
        bens::{get_address, lookup_domain_name},
        blockscout,
    },
    error::{ParseError, ServiceError},
    repository::{
        address_token_balances::{self, ListAddressTokensPageToken, ListTokenHoldersPageToken},
        addresses, block_ranges, chains, hashes, interop_message_transfers, interop_messages,
        tokens::{self, ListClusterTokensPageToken},
    },
    services::{
        self, MIN_QUERY_LENGTH,
        coin_price::{CoinPriceCache, try_fetch_coin_price},
        dapp_search,
        macros::{maybe_cache_lookup, preload_domain_info},
        quick_search::{self, SearchContext},
    },
    types::{
        ChainId,
        address_token_balances::{AggregatedAddressTokenBalance, TokenHolder},
        addresses::{Address, AggregatedAddressInfo, ChainAddressInfo},
        block_ranges::ChainBlockNumber,
        chains::Chain,
        dapp::MarketplaceDapp,
        domains::{Domain, DomainInfo},
        hashes::{Hash, HashType},
        interop_messages::{ExtendedInteropMessage, MessageDirection},
        search_results::QuickSearchResult,
        tokens::{AggregatedToken, TokenType},
    },
};
use alloy_primitives::{Address as AddressAlloy, TxHash};
use api_client_framework::HttpApiClient;
use bens_proto::blockscout::bens::v1 as bens_proto;
use recache::{handler::CacheHandler, stores::redis::RedisStore};
use regex::Regex;
use sea_orm::{DatabaseConnection, prelude::DateTime};
use std::{
    collections::{BTreeMap, HashMap, HashSet},
    str::FromStr,
    sync::{Arc, OnceLock},
};

pub type DecodedCalldataCache = CacheHandler<RedisStore, String, serde_json::Value>;
<<<<<<< HEAD
pub type DomainSearchCache = CacheHandler<RedisStore, String, (Vec<Domain>, Option<String>)>;
pub type TokenSearchCache =
    CacheHandler<RedisStore, String, (Vec<AggregatedToken>, Option<ListClusterTokensPageToken>)>;
type BlockscoutClients = BTreeMap<ChainId, Arc<HttpApiClient>>;
=======
pub type BlockscoutClients = Arc<BTreeMap<ChainId, Arc<HttpApiClient>>>;
>>>>>>> 259a53d5

pub struct Cluster {
    db: DatabaseConnection,
    name: String,
<<<<<<< HEAD
    chain_ids: HashSet<ChainId>,
    blockscout_clients: BlockscoutClients,
    decoded_calldata_cache: Option<DecodedCalldataCache>,
    quick_search_chains: Vec<ChainId>,
    pub dapp_client: HttpApiClient,
=======
    chain_ids: Vec<ChainId>,
    blockscout_clients: BlockscoutClients,
    decoded_calldata_cache: Option<DecodedCalldataCache>,
    quick_search_chains: Vec<ChainId>,
    dapp_client: HttpApiClient,
    token_info_client: HttpApiClient,
>>>>>>> 259a53d5
    bens_client: HttpApiClient,
    bens_protocols: Option<&'static [String]>,
    domain_primary_chain_id: ChainId,
    domain_search_cache: Option<DomainSearchCache>,
<<<<<<< HEAD
    token_search_cache: Option<TokenSearchCache>,
    pub marketplace_enabled_cache: services::chains::MarketplaceEnabledCache,
=======
    marketplace_enabled_cache: services::chains::MarketplaceEnabledCache,
    coin_price_cache: Option<CoinPriceCache>,
>>>>>>> 259a53d5
}

impl Cluster {
    #[allow(clippy::too_many_arguments)]
    pub fn new(
        db: DatabaseConnection,
        name: String,
<<<<<<< HEAD
        chain_ids: HashSet<ChainId>,
=======
        chain_ids: Vec<ChainId>,
>>>>>>> 259a53d5
        blockscout_clients: BlockscoutClients,
        decoded_calldata_cache: Option<DecodedCalldataCache>,
        quick_search_chains: Vec<ChainId>,
        dapp_client: HttpApiClient,
        bens_client: HttpApiClient,
        bens_protocols: Option<&'static [String]>,
        domain_primary_chain_id: ChainId,
        domain_search_cache: Option<DomainSearchCache>,
        token_search_cache: Option<TokenSearchCache>,
        marketplace_enabled_cache: services::chains::MarketplaceEnabledCache,
        coin_price_cache: Option<CoinPriceCache>,
    ) -> Self {
        Self {
            db,
            name,
            chain_ids,
            blockscout_clients,
            decoded_calldata_cache,
            quick_search_chains,
            dapp_client,
            bens_client,
            bens_protocols,
            domain_primary_chain_id,
            domain_search_cache,
            token_search_cache,
            marketplace_enabled_cache,
            coin_price_cache,
        }
    }

    pub fn validate_chain_id(&self, chain_id: ChainId) -> Result<(), ServiceError> {
        if !self.chain_ids.contains(&chain_id) {
            return Err(ServiceError::InvalidClusterChainId(chain_id));
        }
        Ok(())
    }

    /// If `chain_ids` is empty, then cluster will include all active chains.
    pub async fn active_chain_ids(&self) -> Result<Vec<ChainId>, ServiceError> {
        let chain_ids = if self.chain_ids.is_empty() {
            services::chains::list_repo_chains_cached(&self.db, true)
                .await?
                .into_iter()
                .map(|c| c.id)
                .collect()
        } else {
            self.chain_ids.clone()
        };

        Ok(chain_ids)
    }

    pub async fn validate_and_prepare_chain_ids(
        &self,
        chain_ids: Vec<ChainId>,
    ) -> Result<Vec<ChainId>, ServiceError> {
        let active_chain_ids = self.active_chain_ids().await?;

        let chain_ids = if chain_ids.is_empty() {
            active_chain_ids
        } else {
            let active_chain_ids = active_chain_ids.into_iter().collect::<HashSet<_>>();
            let unsupported_chain_ids = chain_ids
                .iter()
                .filter(|chain_id| !active_chain_ids.contains(chain_id))
                .map(|id| id.to_string())
                .collect::<Vec<_>>();

            if !unsupported_chain_ids.is_empty() {
                return Err(ParseError::Custom(format!(
                    "unsupported chain ids provided: {}",
                    unsupported_chain_ids.join(", ")
                ))
                .into());
            }

            chain_ids
        };

        Ok(chain_ids)
    }

    pub async fn list_chains(&self) -> Result<Vec<Chain>, ServiceError> {
        let chain_ids = self.active_chain_ids().await?.into_iter().collect();

        let chains = chains::list_by_ids(&self.db, chain_ids).await?;
        Ok(chains.into_iter().map(|c| c.into()).collect())
    }

    pub async fn get_interop_message(
        &self,
        init_chain_id: ChainId,
        nonce: i64,
    ) -> Result<ExtendedInteropMessage, ServiceError> {
        self.validate_chain_id(init_chain_id)?;

        let message = interop_messages::get(&self.db, init_chain_id, nonce)
            .await?
            .ok_or_else(|| {
                ServiceError::NotFound(format!(
                    "interop message: init_chain_id={init_chain_id}, nonce={nonce}"
                ))
            })?;

        let decoded_payload = if let (Some(payload), Some(target_address_hash)) =
            (&message.payload, &message.target_address_hash)
        {
            self.fetch_decoded_calldata_cached(
                payload,
                target_address_hash.to_string(),
                init_chain_id,
            )
            .await
            .inspect_err(|e| {
                tracing::error!("failed to fetch decoded calldata: {e}");
            })
            .ok()
        } else {
            None
        };

        let extended_message = ExtendedInteropMessage {
            message,
            decoded_payload,
        };

        Ok(extended_message)
    }

    #[allow(clippy::too_many_arguments)]
    pub async fn list_interop_messages(
        &self,
        init_chain_id: Option<ChainId>,
        relay_chain_id: Option<ChainId>,
        address: Option<AddressAlloy>,
        direction: Option<MessageDirection>,
        nonce: Option<i64>,
        page_size: u64,
        page_token: Option<(DateTime, TxHash)>,
    ) -> Result<(Vec<ExtendedInteropMessage>, Option<(DateTime, TxHash)>), ServiceError> {
        if let Some(init_chain_id) = init_chain_id {
            self.validate_chain_id(init_chain_id)?;
        }
        if let Some(relay_chain_id) = relay_chain_id {
            self.validate_chain_id(relay_chain_id)?;
        }

        let cluster_chain_ids = self.active_chain_ids().await?;

        let (messages, next_page_token) = interop_messages::list(
            &self.db,
            init_chain_id,
            relay_chain_id,
            address,
            direction,
            nonce,
            Some(cluster_chain_ids),
            page_size,
            page_token,
        )
        .await?;

        let messages = messages
            .into_iter()
            .map(|m| ExtendedInteropMessage {
                message: m,
                decoded_payload: None,
            })
            .collect();

        Ok((messages, next_page_token))
    }

    pub async fn count_interop_messages(&self, chain_id: ChainId) -> Result<u64, ServiceError> {
        self.validate_chain_id(chain_id)?;

        let cluster_chain_ids = self.active_chain_ids().await?;
        let count = interop_messages::count(&self.db, chain_id, Some(cluster_chain_ids)).await?;
        Ok(count)
    }

    pub async fn get_address_info_aggregated(
        &self,
        address: AddressAlloy,
    ) -> Result<AggregatedAddressInfo, ServiceError> {
        let cluster_chain_ids = self.active_chain_ids().await?;

        let mut address_info = addresses::get_aggregated_address_info(
            &self.db,
            address,
            Some(cluster_chain_ids.clone()),
        )
        .await?
        .unwrap_or_else(|| AggregatedAddressInfo::default(address.into()));

        let (has_tokens, has_interop_message_transfers, coin_price) = futures::join!(
            address_token_balances::check_if_tokens_at_address(
                &self.db,
                address,
                cluster_chain_ids.clone()
            ),
            interop_message_transfers::check_if_interop_message_transfers_at_address(
                &self.db,
                address,
                cluster_chain_ids,
            ),
            self.fetch_coin_price_cached(),
        );

        address_info.has_tokens = has_tokens?;
        address_info.has_interop_message_transfers = has_interop_message_transfers?;
        address_info.exchange_rate = coin_price
            .inspect_err(|e| {
                tracing::error!("failed to fetch coin price: {e}");
            })
            .ok()
            .flatten();

        Ok(address_info)
    }

    pub async fn list_address_tokens(
        &self,
        address: AddressAlloy,
        token_types: Vec<TokenType>,
        chain_ids: Vec<ChainId>,
        page_size: u64,
        page_token: Option<ListAddressTokensPageToken>,
    ) -> Result<
        (
            Vec<AggregatedAddressTokenBalance>,
            Option<ListAddressTokensPageToken>,
        ),
        ServiceError,
    > {
        let chain_ids = self.validate_and_prepare_chain_ids(chain_ids).await?;
        let res = address_token_balances::list_by_address(
            &self.db,
            address,
            token_types,
            chain_ids,
            page_size,
            page_token,
        )
        .await?;

        Ok(res)
    }

    pub async fn list_cluster_tokens(
        &self,
        token_types: Vec<TokenType>,
        chain_ids: Vec<ChainId>,
        query: Option<String>,
        page_size: u64,
        page_token: Option<ListClusterTokensPageToken>,
    ) -> Result<(Vec<AggregatedToken>, Option<ListClusterTokensPageToken>), ServiceError> {
        let chain_ids = self.validate_and_prepare_chain_ids(chain_ids).await?;
        let res = tokens::list_aggregated_tokens(
            &self.db,
            vec![],
            chain_ids,
            token_types,
            query,
            page_size,
            page_token,
        )
        .await?;

        Ok(res)
    }

    pub async fn get_aggregated_token(
        &self,
        address: AddressAlloy,
        chain_id: ChainId,
    ) -> Result<Option<AggregatedToken>, ServiceError> {
        self.validate_chain_id(chain_id)?;
        let token = tokens::get_aggregated_token(&self.db, address, chain_id).await?;

        Ok(token)
    }

    pub async fn list_token_holders(
        &self,
        address: AddressAlloy,
        chain_id: ChainId,
        page_size: u64,
        page_token: Option<ListTokenHoldersPageToken>,
    ) -> Result<(Vec<TokenHolder>, Option<ListTokenHoldersPageToken>), ServiceError> {
        self.validate_chain_id(chain_id)?;
        let holders = address_token_balances::list_token_holders(
            &self.db, address, chain_id, page_size, page_token,
        )
        .await?;

        Ok(holders)
    }

    async fn fetch_decoded_calldata_cached(
        &self,
        calldata: &alloy_primitives::Bytes,
        address_hash: String,
        chain_id: ChainId,
    ) -> Result<serde_json::Value, ServiceError> {
        let blockscout_client = self
            .blockscout_clients
            .get(&chain_id)
            .ok_or_else(|| ServiceError::Internal(anyhow::anyhow!("blockscout client not found")))?
            .clone();

        let calldata_hash = alloy_primitives::keccak256(calldata).to_string();
        let calldata = calldata.to_string();

        let key = format!("decoded_calldata:{chain_id}:{address_hash}:{calldata_hash}");

        let get_decoded_payload = || async move {
            blockscout_client
                .request(&blockscout::decode_calldata::DecodeCalldata {
                    params: blockscout::decode_calldata::DecodeCalldataParams {
                        calldata,
                        address_hash,
                    },
                })
                .await
                .map(|r| r.result)
                .map_err(ServiceError::from)
        };

        maybe_cache_lookup!(&self.decoded_calldata_cache, key, get_decoded_payload)
    }

    pub async fn search_hashes(
        &self,
        query: String,
        hash_type: Option<HashType>,
        chain_ids: Vec<ChainId>,
        page_size: u64,
        page_token: Option<ChainId>,
    ) -> Result<(Vec<Hash>, Option<ChainId>), ServiceError> {
        let hash = match alloy_primitives::B256::from_str(&query) {
            Ok(hash) => hash,
            Err(_) => return Ok((vec![], None)),
        };

        let chain_ids = self.validate_and_prepare_chain_ids(chain_ids).await?;

        let (blocks, page_token) =
            hashes::list(&self.db, hash, hash_type, chain_ids, page_size, page_token).await?;

        let hashes = blocks
            .into_iter()
            .map(Hash::try_from)
            .collect::<Result<Vec<_>, _>>()?;

        Ok((hashes, page_token))
    }

    pub async fn search_blocks(
        &self,
        query: String,
        chain_ids: Vec<ChainId>,
        page_size: u64,
        page_token: Option<ChainId>,
    ) -> Result<(Vec<Hash>, Option<ChainId>), ServiceError> {
        self.search_hashes(
            query,
            Some(HashType::Block),
            chain_ids,
            page_size,
            page_token,
        )
        .await
    }

    pub async fn search_transactions(
        &self,
        query: String,
        chain_ids: Vec<ChainId>,
        page_size: u64,
        page_token: Option<ChainId>,
    ) -> Result<(Vec<Hash>, Option<ChainId>), ServiceError> {
        self.search_hashes(
            query,
            Some(HashType::Transaction),
            chain_ids,
            page_size,
            page_token,
        )
        .await
    }

    pub async fn search_block_numbers(
        &self,
        query: String,
        chain_ids: Vec<ChainId>,
        page_size: u64,
        page_token: Option<ChainId>,
    ) -> Result<(Vec<ChainBlockNumber>, Option<ChainId>), ServiceError> {
        let block_number = match alloy_primitives::BlockNumber::from_str(&query) {
            Ok(block_number) => block_number,
            Err(_) => return Ok((vec![], None)),
        };

        let chain_ids = self.validate_and_prepare_chain_ids(chain_ids).await?;

        let (block_ranges, page_token) = block_ranges::list_matching_block_ranges_paginated(
            &self.db,
            block_number,
            chain_ids,
            page_size,
            page_token,
        )
        .await?;

        let block_numbers: Vec<_> = block_ranges
            .into_iter()
            .map(|r| ChainBlockNumber {
                chain_id: r.chain_id,
                block_number,
            })
            .collect::<Vec<_>>();

        Ok((block_numbers, page_token))
    }

    pub async fn search_addresses_aggregated(
        &self,
        query: String,
        chain_ids: Vec<ChainId>,
        page_size: u64,
        page_token: Option<AddressAlloy>,
    ) -> Result<(Vec<AggregatedAddressInfo>, Option<AddressAlloy>), ServiceError> {
        if query.len() < MIN_QUERY_LENGTH {
            return Ok((vec![], None));
        }

        // TODO: optimize contract name query. Current queries are too slow.
        let (addresses, _contract_name_query) = self.prepare_addresses_query(query).await?;

        let chain_ids = self.validate_and_prepare_chain_ids(chain_ids).await?;
        let (mut addresses, page_token) = addresses::list_aggregated_address_infos(
            &self.db,
            addresses,
            Some(chain_ids),
            page_size,
            page_token,
        )
        .await?;

        preload_domain_info!(self, addresses);

        Ok((addresses, page_token))
    }

    pub async fn search_addresses_non_aggregated(
        &self,
        query: String,
        chain_ids: Vec<ChainId>,
        page_size: u64,
        page_token: Option<(AddressAlloy, ChainId)>,
    ) -> Result<(Vec<ChainAddressInfo>, Option<(AddressAlloy, ChainId)>), ServiceError> {
        if query.len() < MIN_QUERY_LENGTH {
            return Ok((vec![], None));
        }

        // TODO: optimize contract name query. Current queries are too slow.
        let (addresses, _contract_name_query) = self.prepare_addresses_query(query).await?;

        let chain_ids = self.validate_and_prepare_chain_ids(chain_ids).await?;
        let (mut addresses, page_token) = addresses::list_chain_address_infos(
            &self.db,
            addresses,
            Some(chain_ids),
            page_size,
            page_token,
        )
        .await?;

        preload_domain_info!(self, addresses);

        Ok((addresses, page_token))
    }

    async fn prepare_addresses_query(
        &self,
        query: String,
    ) -> Result<(Vec<AddressAlloy>, Option<String>), ServiceError> {
        let (addresses, contract_name_query) = {
            // 1. If query is an address then use it directly
            // 2. If query matches an explicit domain name with TLD (e.g. "name.eth") then
            // lookup the domain name and return the addresses associated with it
            // 3. Otherwise, fallback to a contract name search
            // TODO: support joint paginated search for domain names without TLD and contract names;
            // we need to first handle all pages for domains and then switch to contract names
            if let Ok(address) = alloy_primitives::Address::from_str(&query) {
                (vec![address], None)
            } else if domain_name_with_tld_regex().is_match(&query) {
                let domains = self
                    .search_domains_cached(
                        query.clone(),
                        vec![self.domain_primary_chain_id],
                        1,
                        None,
                    )
                    .await
                    .map(|(d, _)| d)
                    .inspect_err(|err| {
                        tracing::error!(
                            err = ?err,
                            "failed to lookup domains"
                        );
                    })
                    .unwrap_or_default();

                let addresses = domains
                    .iter()
                    .filter_map(|d| d.address)
                    .collect::<HashSet<_>>()
                    .into_iter()
                    .collect::<Vec<_>>();

                if addresses.is_empty() {
                    (vec![], Some(query.to_string()))
                } else {
                    (addresses, None)
                }
            } else {
                (vec![], Some(query.to_string()))
            }
        };

        Ok((addresses, contract_name_query))
    }

    pub async fn search_nfts(
        &self,
        query: String,
        chain_ids: Vec<ChainId>,
        page_size: u64,
        page_token: Option<(AddressAlloy, ChainId)>,
    ) -> Result<(Vec<Address>, Option<(AddressAlloy, ChainId)>), ServiceError> {
        let (addresses, contract_name_query) =
            if let Ok(address) = alloy_primitives::Address::from_str(&query) {
                (vec![address], None)
            } else {
                (vec![], Some(query.to_string()))
            };

        let chain_ids = self.validate_and_prepare_chain_ids(chain_ids).await?;

        let (addresses, page_token) = addresses::list(
            &self.db,
            addresses,
            contract_name_query,
            chain_ids,
            Some(vec![TokenType::Erc721, TokenType::Erc1155]),
            page_size,
            page_token,
        )
        .await?;

        let addresses = addresses
            .into_iter()
            .map(Address::try_from)
            .collect::<Result<Vec<_>, _>>()?;

        Ok((addresses, page_token))
    }

    pub async fn search_token_infos_cached(
        &self,
        query: String,
        chain_ids: Vec<ChainId>,
        page_size: u64,
        page_token: Option<ListClusterTokensPageToken>,
    ) -> Result<(Vec<AggregatedToken>, Option<ListClusterTokensPageToken>), ServiceError> {
        if query.len() < MIN_QUERY_LENGTH {
            return Ok((vec![], None));
        }

        let (addresses, tokens_query) =
            if let Ok(address) = alloy_primitives::Address::from_str(&query) {
                (vec![address], None)
            } else {
                (vec![], Some(query.to_string()))
            };

        let is_first_page = page_token.is_none();
        let key = format!("{}:{}:{}", self.name, query, page_size);

        let chain_ids = self.validate_and_prepare_chain_ids(chain_ids).await?;
        let db = self.db.clone();
        let token_types = vec![TokenType::Erc20];

        let get = || async move {
            tokens::list_aggregated_tokens(
                &db,
                addresses,
                chain_ids,
                token_types,
                tokens_query,
                page_size,
                page_token,
            )
            .await
            .map_err(ServiceError::from)
        };

        // cache only the first page to speed up quick search
        let (mut tokens, page_token) = if is_first_page {
            maybe_cache_lookup!(self.token_search_cache.as_ref(), key, get)?
        } else {
            get().await?
        };

        tokens.iter_mut().for_each(|token| {
            if let Some(icon_url) = &mut token.icon_url {
                *icon_url = replace_coingecko_logo_uri_to_large(icon_url);
            }
        });

        Ok((tokens, page_token))
    }

    pub async fn fetch_coin_price_cached(&self) -> Result<Option<String>, ServiceError> {
        let chain_ids = self.chain_ids.clone();
        let blockscout_clients = Arc::clone(&self.blockscout_clients);

        let key = format!("{}:coin_price", self.name);
        let get = || async {
            Ok::<_, ServiceError>(try_fetch_coin_price(blockscout_clients, chain_ids).await)
        };
        let coin_price = maybe_cache_lookup!(self.coin_price_cache.as_ref(), key, get)?;

        Ok(coin_price)
    }

    pub async fn search_domains_cached(
        &self,
        query: String,
        chain_ids: Vec<ChainId>,
        page_size: u64,
        page_token: Option<String>,
    ) -> Result<(Vec<Domain>, Option<String>), ServiceError> {
        let primary_chain_id = match chain_ids.first() {
            Some(chain_id) => *chain_id,
            None => return Ok(Default::default()),
        };

        let key = format!(
            "{}:{}:{}:{}:{}",
            query,
            self.bens_protocols.map(|p| p.join(",")).unwrap_or_default(),
            primary_chain_id,
            page_size,
            page_token.clone().unwrap_or_default(),
        );

        let get = || {
            search_domains(
                self.bens_client.clone(),
                query,
                self.bens_protocols,
                primary_chain_id,
                page_size,
                page_token,
            )
        };

        let (domains, next_page_token) =
            maybe_cache_lookup!(self.domain_search_cache.as_ref(), key, get)?;

        Ok((domains, next_page_token))
    }

    // TODO: Add working pagination for dapps
    // Currently this method is just for compatibility with paginated_list_by_query_endpoint! macro
    pub async fn search_dapps_paginated(
        &self,
        query: String,
        chain_ids: Vec<ChainId>,
        _page_size: u64,
        _page_token: Option<String>,
    ) -> Result<(Vec<MarketplaceDapp>, Option<String>), ServiceError> {
        let chain_ids = self.validate_and_prepare_chain_ids(chain_ids).await?;

        let dapps = self.search_dapps(Some(query), chain_ids, None).await?;

        Ok((dapps, None))
    }

    pub async fn search_dapps(
        &self,
        query: Option<String>,
        chain_ids: Vec<ChainId>,
        categories: Option<String>,
    ) -> Result<Vec<MarketplaceDapp>, ServiceError> {
        let chain_ids = self.validate_and_prepare_chain_ids(chain_ids).await?;

        dapp_search::search_dapps(
            &self.dapp_client,
            query,
            categories,
            chain_ids,
            &self.marketplace_enabled_cache,
        )
        .await
    }

    pub async fn get_domain_info(
        &self,
        addresses: impl IntoIterator<Item = alloy_primitives::Address>,
    ) -> HashMap<alloy_primitives::Address, DomainInfo> {
        let jobs = addresses.into_iter().map(|address| async move {
            let request = bens_proto::GetAddressRequest {
                address: address.to_string(),
                chain_id: self.domain_primary_chain_id,
                protocol_id: None,
            };

            let res = self
                .bens_client
                .request(&get_address::GetAddress { request })
                .await
                .inspect_err(|err| {
                    tracing::error!(
                        error = ?err,
                        address = ?address,
                        "failed to preload domain info"
                    );
                });

            let domain_info = res.map(DomainInfo::try_from).ok()?.ok()?;

            Some((address, domain_info))
        });

        futures::future::join_all(jobs)
            .await
            .into_iter()
            .flatten()
            .collect()
    }

    pub async fn quick_search(
        &self,
        query: String,
        is_aggregated: bool,
    ) -> Result<QuickSearchResult, ServiceError> {
        let context = SearchContext {
            cluster: self,
            db: Arc::new(self.db.clone()),
            domain_primary_chain_id: self.domain_primary_chain_id,
            is_aggregated,
        };
        let result = quick_search::quick_search(query, &self.quick_search_chains, &context).await?;
        Ok(result)
    }
}

pub async fn search_domains(
    bens_client: HttpApiClient,
    query: String,
    protocols: Option<&'static [String]>,
    primary_chain_id: ChainId,
    page_size: u64,
    page_token: Option<String>,
) -> Result<(Vec<Domain>, Option<String>), ServiceError> {
    let sort = "registration_date".to_string();
    let order = bens_proto::Order::Desc.into();
    let request = bens_proto::LookupDomainNameRequest {
        name: Some(query),
        chain_id: primary_chain_id,
        only_active: true,
        sort,
        order,
        protocols: protocols.map(|p| p.join(",")),
        page_size: Some(page_size as u32),
        page_token,
    };

    let res = bens_client
        .request(&lookup_domain_name::LookupDomainName { request })
        .await
        .map_err(|err| anyhow::anyhow!("failed to search domains: {:?}", err))?;

    let domains = res
        .items
        .into_iter()
        .map(|d| d.try_into())
        .collect::<Result<Vec<_>, _>>()?;

    let next_page_token = res.next_page_params.map(|p| p.page_token);

    Ok((domains, next_page_token))
}

fn domain_name_with_tld_regex() -> &'static Regex {
    static RE: OnceLock<Regex> = OnceLock::new();
    RE.get_or_init(|| Regex::new(r"\b[\p{L}\p{N}\p{Emoji}_-]{3,63}\.eth\b").unwrap())
}

fn replace_coingecko_logo_uri_to_large(logo_uri: &str) -> String {
    if logo_uri.starts_with("https://assets.coingecko.com/") {
        logo_uri.replacen("/small/", "/large/", 1)
    } else {
        logo_uri.to_string()
    }
}

#[cfg(test)]
mod tests {
    use super::*;

    #[test]
    fn test_replace_coingecko_logo_uri_to_large() {
        let coingecko_logo = "https://assets.coingecko.com/coins/images/1/small/test_token.png";
        assert_eq!(
            replace_coingecko_logo_uri_to_large(coingecko_logo),
            "https://assets.coingecko.com/coins/images/1/large/test_token.png"
        );

        let other_source_logo = "https://some.other.source.com/coins/images/1/small/test_token.png";
        assert_eq!(
            replace_coingecko_logo_uri_to_large(other_source_logo),
            other_source_logo
        );
    }

    #[test]
    fn test_domain_name_regex() {
        assert!(domain_name_with_tld_regex().is_match("test🙂.eth"));
        assert!(!domain_name_with_tld_regex().is_match("test"));
        assert!(!domain_name_with_tld_regex().is_match("te."));
        assert!(!domain_name_with_tld_regex().is_match("te.eth"));
    }
}<|MERGE_RESOLUTION|>--- conflicted
+++ resolved
@@ -43,43 +43,26 @@
 };
 
 pub type DecodedCalldataCache = CacheHandler<RedisStore, String, serde_json::Value>;
-<<<<<<< HEAD
 pub type DomainSearchCache = CacheHandler<RedisStore, String, (Vec<Domain>, Option<String>)>;
 pub type TokenSearchCache =
     CacheHandler<RedisStore, String, (Vec<AggregatedToken>, Option<ListClusterTokensPageToken>)>;
-type BlockscoutClients = BTreeMap<ChainId, Arc<HttpApiClient>>;
-=======
 pub type BlockscoutClients = Arc<BTreeMap<ChainId, Arc<HttpApiClient>>>;
->>>>>>> 259a53d5
 
 pub struct Cluster {
     db: DatabaseConnection,
     name: String,
-<<<<<<< HEAD
-    chain_ids: HashSet<ChainId>,
-    blockscout_clients: BlockscoutClients,
-    decoded_calldata_cache: Option<DecodedCalldataCache>,
-    quick_search_chains: Vec<ChainId>,
-    pub dapp_client: HttpApiClient,
-=======
     chain_ids: Vec<ChainId>,
     blockscout_clients: BlockscoutClients,
     decoded_calldata_cache: Option<DecodedCalldataCache>,
     quick_search_chains: Vec<ChainId>,
     dapp_client: HttpApiClient,
-    token_info_client: HttpApiClient,
->>>>>>> 259a53d5
     bens_client: HttpApiClient,
     bens_protocols: Option<&'static [String]>,
     domain_primary_chain_id: ChainId,
     domain_search_cache: Option<DomainSearchCache>,
-<<<<<<< HEAD
     token_search_cache: Option<TokenSearchCache>,
-    pub marketplace_enabled_cache: services::chains::MarketplaceEnabledCache,
-=======
     marketplace_enabled_cache: services::chains::MarketplaceEnabledCache,
     coin_price_cache: Option<CoinPriceCache>,
->>>>>>> 259a53d5
 }
 
 impl Cluster {
@@ -87,11 +70,7 @@
     pub fn new(
         db: DatabaseConnection,
         name: String,
-<<<<<<< HEAD
-        chain_ids: HashSet<ChainId>,
-=======
-        chain_ids: Vec<ChainId>,
->>>>>>> 259a53d5
+        chain_ids: Vec<ChainId>,
         blockscout_clients: BlockscoutClients,
         decoded_calldata_cache: Option<DecodedCalldataCache>,
         quick_search_chains: Vec<ChainId>,
