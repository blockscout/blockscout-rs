--- conflicted
+++ resolved
@@ -76,11 +76,8 @@
         bens_protocols: Option<&'static [String]>,
         domain_primary_chain_id: ChainId,
         domain_search_cache: Option<DomainSearchCache>,
-<<<<<<< HEAD
         token_search_cache: Option<TokenSearchCache>,
-=======
         marketplace_enabled_cache: services::chains::MarketplaceEnabledCache,
->>>>>>> 9cf80aaf
     ) -> Self {
         Self {
             db,
@@ -94,11 +91,8 @@
             bens_protocols,
             domain_primary_chain_id,
             domain_search_cache,
-<<<<<<< HEAD
             token_search_cache,
-=======
             marketplace_enabled_cache,
->>>>>>> 9cf80aaf
         }
     }
 
