--- conflicted
+++ resolved
@@ -76,22 +76,13 @@
             Some((id, chain).into())
         })
         .collect::<Vec<_>>();
-<<<<<<< HEAD
-    repository::chains::upsert_many(&db, blockscout_chains).await?;
-=======
-    repository::chains::upsert_many(repo.write_db(), blockscout_chains.clone()).await?;
->>>>>>> 4050e24f
+    repository::chains::upsert_many(repo.write_db(), blockscout_chains).await?;
 
     let dapp_client = dapp::new_client(settings.service.dapp_client.url)?;
     let token_info_client = token_info::new_client(settings.service.token_info_client.url)?;
 
     let multichain_aggregator = Arc::new(MultichainAggregator::new(
-<<<<<<< HEAD
-        db,
-=======
         repo,
-        blockscout_chains,
->>>>>>> 4050e24f
         dapp_client,
         token_info_client,
         settings.service.api,
