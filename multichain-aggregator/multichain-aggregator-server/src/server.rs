--- conflicted
+++ resolved
@@ -24,13 +24,8 @@
             list_active_chains_cached,
         },
         channel::Channel,
-<<<<<<< HEAD
         cluster::{Cluster, DecodedCalldataCache},
-        search::UniformChainSearchCache,
-=======
-        cluster::Cluster,
         search::DomainSearchCache,
->>>>>>> 8c36c81c
     },
 };
 use recache::stores::redis::RedisStore;
@@ -134,17 +129,11 @@
 
     let channel = Arc::new(ChannelCentral::new(Channel));
 
-<<<<<<< HEAD
     let redis_cache = if let Some(cache_settings) = &settings.cache {
-=======
-    let domain_search_cache = if let Some(cache_settings) = settings.cache {
-        let cache_name = "domain_search";
->>>>>>> 8c36c81c
         let redis_cache = RedisStore::builder()
             .connection_string(cache_settings.redis.url.to_string())
             .reconnect_retry_factor(2)
             .reconnect_max_delay(Duration::from_secs(30))
-<<<<<<< HEAD
             .prefix("multichain_aggregator")
             .build()
             .await?;
@@ -154,14 +143,14 @@
         None
     };
 
-    let uniform_chain_search_cache = if let Some(cache_settings) = &settings.cache
-        && cache_settings.uniform_chain_search_cache.enabled
+    let domain_search_cache = if let Some(cache_settings) = &settings.cache
+        && cache_settings.domain_search_cache.enabled
         && let Some(redis_cache) = &redis_cache
     {
-        let cache_name = "uniform_chain_search";
-        let cache_builder = UniformChainSearchCache::builder(Arc::clone(redis_cache))
-            .default_ttl(cache_settings.uniform_chain_search_cache.ttl)
-            .maybe_default_refresh_ahead(cache_settings.uniform_chain_search_cache.refresh_ahead);
+        let cache_name = "domain_search";
+        let cache_builder = DomainSearchCache::builder(Arc::clone(redis_cache))
+            .default_ttl(cache_settings.domain_search_cache.ttl)
+            .maybe_default_refresh_ahead(cache_settings.domain_search_cache.refresh_ahead);
         let cache = add_cache_metrics!(cache_builder, cache_name).build();
         Some(cache)
     } else {
@@ -178,35 +167,6 @@
             .maybe_default_refresh_ahead(cache_settings.decoded_calldata_cache.refresh_ahead);
         let cache = add_cache_metrics!(cache_builder, cache_name).build();
         Some(cache)
-=======
-            .prefix(format!("multichain:{cache_name}"))
-            .build()
-            .await?;
-
-        let cache_handler = DomainSearchCache::builder(Arc::new(redis_cache))
-            .default_ttl(cache_settings.domain_search_cache.ttl)
-            .maybe_default_refresh_ahead(cache_settings.domain_search_cache.refresh_ahead)
-            .on_hit(Arc::new(|_, _| {
-                metrics::CACHE_HIT_TOTAL
-                    .with_label_values(&[cache_name])
-                    .inc();
-            }))
-            .on_computed(Arc::new(|_, _| {
-                // `on_computed` is triggered when the cache entry is computed and not found in the cache.
-                // In this case, we consider it a cache miss.
-                metrics::CACHE_MISS_TOTAL
-                    .with_label_values(&[cache_name])
-                    .inc();
-            }))
-            .on_refresh_computed(Arc::new(|_, _| {
-                metrics::CACHE_REFRESH_AHEAD_TOTAL
-                    .with_label_values(&[cache_name])
-                    .inc();
-            }))
-            .build();
-
-        Some(cache_handler)
->>>>>>> 8c36c81c
     } else {
         None
     };
