--- conflicted
+++ resolved
@@ -220,11 +220,8 @@
                     settings.service.bens_protocols.clone().map(|p| &*p.leak()),
                     settings.service.domain_primary_chain_id,
                     domain_search_cache.clone(),
-<<<<<<< HEAD
                     token_search_cache.clone(),
-=======
                     marketplace_enabled_cache.clone(),
->>>>>>> 9cf80aaf
                 ),
             )
         })
@@ -244,11 +241,8 @@
             settings.service.bens_protocols.clone().map(|p| &*p.leak()),
             settings.service.domain_primary_chain_id,
             domain_search_cache.clone(),
-<<<<<<< HEAD
             token_search_cache.clone(),
-=======
             marketplace_enabled_cache.clone(),
->>>>>>> 9cf80aaf
         ),
     );
     let cluster_explorer = Arc::new(ClusterExplorer::new(clusters, settings.service.api.clone()));
