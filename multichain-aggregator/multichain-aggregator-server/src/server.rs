--- conflicted
+++ resolved
@@ -24,13 +24,8 @@
             list_active_chains_cached,
         },
         channel::Channel,
-<<<<<<< HEAD
         cluster::{Cluster, DecodedCalldataCache, DomainSearchCache, TokenSearchCache},
-=======
-        cluster::{Cluster, DecodedCalldataCache},
         coin_price::build_coin_price_cache,
-        quick_search::DomainSearchCache,
->>>>>>> 259a53d5
     },
 };
 use recache::stores::redis::RedisStore;
@@ -223,11 +218,7 @@
                 name.clone(),
                 Cluster::new(
                     repo.read_db().clone(),
-<<<<<<< HEAD
-                    name.clone(),
-=======
                     name,
->>>>>>> 259a53d5
                     chain_ids,
                     Arc::new(blockscout_clients),
                     decoded_calldata_cache.clone(),
