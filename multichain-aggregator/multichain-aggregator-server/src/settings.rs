use blockscout_service_launcher::{
    database::{DatabaseConnectSettings, DatabaseSettings, ReplicaDatabaseSettings},
    launcher::{ConfigSettings, MetricsSettings, ServerSettings},
    tracing::{JaegerSettings, TracingSettings},
};
use serde::{Deserialize, Serialize};
use serde_with::{formats::CommaSeparator, serde_as, StringWithSeparator};
use std::{collections::HashMap, time};
use url::Url;

#[derive(Debug, Clone, PartialEq, Eq, Serialize, Deserialize)]
#[serde(deny_unknown_fields)]
pub struct Settings {
    #[serde(default)]
    pub server: ServerSettings,
    #[serde(default)]
    pub metrics: MetricsSettings,
    #[serde(default)]
    pub tracing: TracingSettings,
    #[serde(default)]
    pub jaeger: JaegerSettings,
    pub database: DatabaseSettings,
    // Optional database read-only replica. If provided, all search queries will be redirected to this database.
    #[serde(default)]
    pub replica_database: Option<ReplicaDatabaseSettings>,
    pub service: ServiceSettings,
<<<<<<< HEAD
    pub cache: Option<CacheSettings>,
}

#[derive(Debug, Clone, Serialize, Deserialize, PartialEq, Eq)]
#[serde(deny_unknown_fields)]
pub struct CacheSettings {
    pub redis: RedisSettings,
    #[serde(default = "default_uniform_chain_search_cache")]
    pub uniform_chain_search_cache: CacheEntrySettings,
}

#[serde_as]
#[derive(Debug, Clone, Serialize, Deserialize, PartialEq, Eq)]
#[serde(deny_unknown_fields)]
pub struct CacheEntrySettings {
    #[serde_as(as = "serde_with::DurationSeconds<u64>")]
    pub ttl: time::Duration,
    #[serde_as(as = "Option<serde_with::DurationSeconds<u64>>")]
    pub refresh_ahead: Option<time::Duration>,
}

#[derive(Debug, Clone, Serialize, Deserialize, PartialEq, Eq)]
#[serde(deny_unknown_fields)]
pub struct RedisSettings {
    pub url: Url,
=======
    #[serde(default)]
    pub cluster_explorer: ClusterExplorerSettings,
>>>>>>> 65507545
}

#[serde_as]
#[derive(Debug, Clone, Serialize, Deserialize, PartialEq, Eq)]
#[serde(deny_unknown_fields)]
pub struct ServiceSettings {
    pub dapp_client: HttpApiClientSettings,
    pub token_info_client: HttpApiClientSettings,
    pub bens_client: HttpApiClientSettings,
    #[serde(default)]
    pub api: ApiSettings,
    // Chains that will be used for quick search (ordered by priority).
    // NOTE: entities from other chains may still appear in the final result,
    // but only if we can't find enough entries from the chains in the list.
    #[serde_as(as = "StringWithSeparator::<CommaSeparator, i64>")]
    #[serde(default = "default_quick_search_chains")]
    pub quick_search_chains: Vec<i64>,
    #[serde(default)]
    pub fetch_chains: bool,
    #[serde(default = "default_bens_protocols")]
    pub bens_protocols: Option<Vec<String>>,
    #[serde(default = "default_domain_primary_chain_id")]
    pub domain_primary_chain_id: i64,
    #[serde_as(as = "serde_with::DurationSeconds<u64>")]
    #[serde(default = "default_marketplace_enabled_cache_update_interval")]
    pub marketplace_enabled_cache_update_interval: time::Duration,
    #[serde(default = "default_marketplace_enabled_cache_fetch_concurrency")]
    pub marketplace_enabled_cache_fetch_concurrency: usize,
}

#[derive(Debug, Clone, Serialize, Deserialize, PartialEq, Eq, Default)]
pub struct ClusterExplorerSettings {
    pub clusters: HashMap<String, ClusterSettings>,
}

#[serde_as]
#[derive(Debug, Clone, Serialize, Deserialize, PartialEq, Eq, Default)]
pub struct ClusterSettings {
    #[serde_as(as = "StringWithSeparator::<CommaSeparator, i64>")]
    pub chain_ids: Vec<i64>,
}

#[derive(Debug, Clone, Serialize, Deserialize, PartialEq, Eq)]
#[serde(deny_unknown_fields)]
pub struct ApiSettings {
    #[serde(default = "default_default_page_size")]
    pub default_page_size: u32,
    #[serde(default = "default_max_page_size")]
    pub max_page_size: u32,
}

impl Default for ApiSettings {
    fn default() -> Self {
        Self {
            default_page_size: default_default_page_size(),
            max_page_size: default_max_page_size(),
        }
    }
}

#[derive(Debug, Clone, Serialize, Deserialize, PartialEq, Eq)]
#[serde(deny_unknown_fields)]
pub struct HttpApiClientSettings {
    pub url: Url,
}

impl ConfigSettings for Settings {
    const SERVICE_NAME: &'static str = "MULTICHAIN_AGGREGATOR";
}

impl Settings {
    pub fn default(database_url: String) -> Self {
        Self {
            server: Default::default(),
            metrics: Default::default(),
            tracing: Default::default(),
            jaeger: Default::default(),
            database: DatabaseSettings {
                connect: DatabaseConnectSettings::Url(database_url),
                connect_options: Default::default(),
                create_database: Default::default(),
                run_migrations: Default::default(),
            },
            replica_database: Default::default(),
            service: ServiceSettings {
                dapp_client: HttpApiClientSettings {
                    url: Url::parse("http://localhost:8050").unwrap(),
                },
                token_info_client: HttpApiClientSettings {
                    url: Url::parse("http://localhost:8051").unwrap(),
                },
                bens_client: HttpApiClientSettings {
                    url: Url::parse("http://localhost:8052").unwrap(),
                },
                api: ApiSettings {
                    default_page_size: default_default_page_size(),
                    max_page_size: default_max_page_size(),
                },
                quick_search_chains: default_quick_search_chains(),
                fetch_chains: false,
                bens_protocols: default_bens_protocols(),
                domain_primary_chain_id: default_domain_primary_chain_id(),
                marketplace_enabled_cache_update_interval:
                    default_marketplace_enabled_cache_update_interval(),
                marketplace_enabled_cache_fetch_concurrency:
                    default_marketplace_enabled_cache_fetch_concurrency(),
            },
<<<<<<< HEAD
            cache: None,
=======
            cluster_explorer: Default::default(),
>>>>>>> 65507545
        }
    }
}

fn default_max_page_size() -> u32 {
    100
}

fn default_default_page_size() -> u32 {
    50
}

fn default_quick_search_chains() -> Vec<i64> {
    vec![
        1, 8453, 57073, 698, 109, 7777777, 100, 10, 42161, 690, 534352,
    ]
}

fn default_bens_protocols() -> Option<Vec<String>> {
    Some(vec!["ens".to_string()])
}

fn default_domain_primary_chain_id() -> i64 {
    1
}

fn default_marketplace_enabled_cache_update_interval() -> time::Duration {
    time::Duration::from_secs(6 * 60 * 60) // 6 hours
}

fn default_marketplace_enabled_cache_fetch_concurrency() -> usize {
    10
}

fn default_uniform_chain_search_cache() -> CacheEntrySettings {
    let hour = 60 * 60;
    let ttl = time::Duration::from_secs(hour);
    let refresh_ahead = ttl / 5; // 20% of ttl
    CacheEntrySettings {
        ttl,
        refresh_ahead: Some(refresh_ahead),
    }
}<|MERGE_RESOLUTION|>--- conflicted
+++ resolved
@@ -24,8 +24,9 @@
     #[serde(default)]
     pub replica_database: Option<ReplicaDatabaseSettings>,
     pub service: ServiceSettings,
-<<<<<<< HEAD
     pub cache: Option<CacheSettings>,
+    #[serde(default)]
+    pub cluster_explorer: ClusterExplorerSettings,
 }
 
 #[derive(Debug, Clone, Serialize, Deserialize, PartialEq, Eq)]
@@ -50,10 +51,6 @@
 #[serde(deny_unknown_fields)]
 pub struct RedisSettings {
     pub url: Url,
-=======
-    #[serde(default)]
-    pub cluster_explorer: ClusterExplorerSettings,
->>>>>>> 65507545
 }
 
 #[serde_as]
@@ -161,11 +158,8 @@
                 marketplace_enabled_cache_fetch_concurrency:
                     default_marketplace_enabled_cache_fetch_concurrency(),
             },
-<<<<<<< HEAD
             cache: None,
-=======
             cluster_explorer: Default::default(),
->>>>>>> 65507545
         }
     }
 }
