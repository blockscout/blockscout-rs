--- conflicted
+++ resolved
@@ -217,7 +217,6 @@
         }))
     }
 
-<<<<<<< HEAD
     async fn list_token_holders(
         &self,
         request: Request<ListTokenHoldersRequest>,
@@ -231,14 +230,15 @@
         let page_token = inner.page_token.extract_page_token()?;
 
         let (holders, next_page_token) = cluster
-            .list_token_holders(&self.db, address, chain_id, page_size as u64, page_token)
+            .list_token_holders(address, chain_id, page_size as u64, page_token)
             .await?;
 
         Ok(Response::new(ListTokenHoldersResponse {
             items: holders.into_iter().map(|h| h.into()).collect(),
             next_page_params: page_token_to_proto(next_page_token, page_size),
         }))
-=======
+    }
+
     async fn search_addresses(
         &self,
         request: Request<SearchByQueryRequest>,
@@ -320,7 +320,6 @@
         Ok(Response::new(
             result.try_into().map_err(ServiceError::from)?,
         ))
->>>>>>> 18ead0d2
     }
 }
 
