use super::repo::ReadWriteRepo;
use crate::{
    proto::{
        multichain_aggregator_service_server::MultichainAggregatorService, BatchImportRequest,
        BatchImportResponse, ListAddressesRequest, ListAddressesResponse, Pagination,
        QuickSearchRequest, QuickSearchResponse,
    },
    settings::ApiSettings,
};
use api_client_framework::HttpApiClient;
use multichain_aggregator_logic::{
    clients::dapp,
    error::ServiceError,
<<<<<<< HEAD
    repository,
    services::{api_key_manager::ApiKeyManager, chains, import, search},
=======
    services::{api_key_manager::ApiKeyManager, import, search},
>>>>>>> 4050e24f
    types,
};
use multichain_aggregator_proto::blockscout::multichain_aggregator::v1::{
    ListChainsRequest, ListChainsResponse, ListDappCategoriesRequest, ListDappCategoriesResponse,
    ListDappChainsRequest, ListDappChainsResponse, ListDappsRequest, ListDappsResponse,
    ListNftsRequest, ListNftsResponse, ListTokensRequest, ListTokensResponse,
    ListTransactionsRequest, ListTransactionsResponse,
};
use std::str::FromStr;
use tonic::{Request, Response, Status};

pub struct MultichainAggregator {
    repo: ReadWriteRepo,
    api_key_manager: ApiKeyManager,
    dapp_client: HttpApiClient,
    token_info_client: HttpApiClient,
    api_settings: ApiSettings,
}

impl MultichainAggregator {
    pub fn new(
<<<<<<< HEAD
        db: DatabaseConnection,
=======
        repo: ReadWriteRepo,
        chains: Vec<types::chains::Chain>,
>>>>>>> 4050e24f
        dapp_client: HttpApiClient,
        token_info_client: HttpApiClient,
        api_settings: ApiSettings,
    ) -> Self {
        Self {
<<<<<<< HEAD
            db: db.clone(),
            api_key_manager: ApiKeyManager::new(db),
=======
            api_key_manager: ApiKeyManager::new(repo.write_db().clone()),
            repo,
            chains,
>>>>>>> 4050e24f
            dapp_client,
            token_info_client,
            api_settings,
        }
    }

    fn normalize_page_size(&self, size: Option<u32>) -> u32 {
        size.unwrap_or(self.api_settings.default_page_size)
            .clamp(1, self.api_settings.max_page_size)
    }
}

#[async_trait::async_trait]
impl MultichainAggregatorService for MultichainAggregator {
    async fn batch_import(
        &self,
        request: Request<BatchImportRequest>,
    ) -> Result<Response<BatchImportResponse>, Status> {
        let inner = request.into_inner();

        let api_key = (inner.api_key.as_str(), inner.chain_id.as_str()).try_into()?;
        self.api_key_manager
            .validate_api_key(api_key)
            .await
            .map_err(ServiceError::from)?;

        let import_request: types::batch_import_request::BatchImportRequest = inner.try_into()?;

        import::batch_import(self.repo.write_db(), import_request)
            .await
            .inspect_err(|err| {
                tracing::error!(error = ?err, "failed to batch import");
            })?;

        Ok(Response::new(BatchImportResponse {
            status: "ok".to_string(),
        }))
    }

    async fn list_chains(
        &self,
        request: Request<ListChainsRequest>,
    ) -> Result<Response<ListChainsResponse>, Status> {
        let inner = request.into_inner();

        let only_active = inner.only_active.unwrap_or(false);
        let chains = chains::list_chains_cached(&self.db, only_active).await?;

        Ok(Response::new(ListChainsResponse {
            items: chains
                .into_iter()
                .filter_map(|c| c.try_into().ok())
                .collect(),
        }))
    }

    async fn list_addresses(
        &self,
        request: Request<ListAddressesRequest>,
    ) -> Result<Response<ListAddressesResponse>, Status> {
        let inner = request.into_inner();

        let chain_id = inner.chain_id.map(parse_query).transpose()?;
        let page_size = self.normalize_page_size(inner.page_size);
        let page_token = inner.page_token.map(parse_query_2).transpose()?;

        let (addresses, next_page_token) = search::search_addresses(
            self.repo.read_db(),
            inner.q,
            chain_id,
            None,
            page_size as u64,
            page_token,
        )
        .await
        .map_err(|err| {
            tracing::error!(error = ?err, "failed to list addresses");
            Status::internal("failed to list addresses")
        })?;

        Ok(Response::new(ListAddressesResponse {
            items: addresses.into_iter().map(|a| a.into()).collect(),
            next_page_params: next_page_token.map(|(a, c)| Pagination {
                page_token: format!("{},{}", a.to_checksum(None), c),
                page_size,
            }),
        }))
    }

    async fn list_nfts(
        &self,
        request: Request<ListNftsRequest>,
    ) -> Result<Response<ListNftsResponse>, Status> {
        let inner = request.into_inner();

        let chain_id = inner.chain_id.map(parse_query).transpose()?;
        let page_size = self.normalize_page_size(inner.page_size);
        let page_token = inner.page_token.map(parse_query_2).transpose()?;

        let (addresses, next_page_token) = search::search_addresses(
            self.repo.read_db(),
            inner.q,
            chain_id,
            Some(vec![
                types::addresses::TokenType::Erc721,
                types::addresses::TokenType::Erc1155,
            ]),
            page_size as u64,
            page_token,
        )
        .await
        .map_err(|err| {
            tracing::error!(error = ?err, "failed to list nfts");
            Status::internal("failed to list nfts")
        })?;

        Ok(Response::new(ListNftsResponse {
            items: addresses.into_iter().map(|a| a.into()).collect(),
            next_page_params: next_page_token.map(|(a, c)| Pagination {
                page_token: format!("{},{}", a.to_checksum(None), c),
                page_size,
            }),
        }))
    }

    async fn list_transactions(
        &self,
        request: Request<ListTransactionsRequest>,
    ) -> Result<Response<ListTransactionsResponse>, Status> {
        let inner = request.into_inner();

        let chain_id = inner.chain_id.map(parse_query).transpose()?;
        let page_size = self.normalize_page_size(inner.page_size);
        let page_token = inner.page_token.map(parse_query).transpose()?;

        let (transactions, next_page_token) = search::search_hashes(
            self.repo.read_db(),
            inner.q,
            Some(types::hashes::HashType::Transaction),
            chain_id,
            page_size as u64,
            page_token,
        )
        .await
        .map_err(|err| {
            tracing::error!(error = ?err, "failed to list transactions");
            Status::internal("failed to list transactions")
        })?;

        Ok(Response::new(ListTransactionsResponse {
            items: transactions.into_iter().map(|t| t.into()).collect(),
            next_page_params: next_page_token.map(|c| Pagination {
                page_token: format!("{}", c),
                page_size,
            }),
        }))
    }

    async fn quick_search(
        &self,
        request: Request<QuickSearchRequest>,
    ) -> Result<Response<QuickSearchResponse>, Status> {
        let inner = request.into_inner();

        let results = search::quick_search(
            self.repo.read_db(),
            &self.dapp_client,
            &self.token_info_client,
            inner.q,
        )
        .await
        .inspect_err(|err| {
            tracing::error!(error = ?err, "failed to quick search");
        })?;

        Ok(Response::new(results.into()))
    }

    async fn list_tokens(
        &self,
        request: Request<ListTokensRequest>,
    ) -> Result<Response<ListTokensResponse>, Status> {
        let inner = request.into_inner();

        let chain_id = inner.chain_id.map(parse_query).transpose()?;
        let page_size = self.normalize_page_size(inner.page_size);

        let (tokens, next_page_token) = search::search_tokens(
            &self.token_info_client,
            inner.q.to_string(),
            chain_id,
            page_size as u64,
            inner.page_token,
        )
        .await?;

        Ok(Response::new(ListTokensResponse {
            items: tokens.into_iter().map(|t| t.into()).collect(),
            next_page_params: next_page_token.map(|page_token| Pagination {
                page_token,
                page_size,
            }),
        }))
    }

    async fn list_dapps(
        &self,
        request: Request<ListDappsRequest>,
    ) -> Result<Response<ListDappsResponse>, Status> {
        let inner = request.into_inner();

        let dapps = search::search_dapps(
            &self.dapp_client,
            inner.q,
            inner.categories,
            inner.chain_ids,
        )
        .await?;

        Ok(Response::new(ListDappsResponse {
            items: dapps.into_iter().map(|d| d.into()).collect(),
        }))
    }

    async fn list_dapp_chains(
        &self,
        _request: Request<ListDappChainsRequest>,
    ) -> Result<Response<ListDappChainsResponse>, Status> {
        let chain_ids = self
            .dapp_client
            .request(&dapp::list_chains::ListChains {})
            .await
            .map_err(|err| {
                tracing::error!(error = ?err, "failed to list marketplace chains");
                Status::internal("failed to list marketplace chains")
            })?;

        let chains = chains::list_chains_cached(&self.db, false).await?;

        let items = chains
            .into_iter()
            .filter(|c| chain_ids.contains(&c.id.to_string()))
            .filter_map(|c| c.try_into().ok())
            .collect::<Vec<_>>();

        Ok(Response::new(ListDappChainsResponse { items }))
    }

    async fn list_dapp_categories(
        &self,
        _request: Request<ListDappCategoriesRequest>,
    ) -> Result<Response<ListDappCategoriesResponse>, Status> {
        let items = self
            .dapp_client
            .request(&dapp::list_categories::ListCategories {})
            .await
            .map_err(|err| {
                tracing::error!(error = ?err, "failed to list marketplace categories");
                Status::internal("failed to list marketplace categories")
            })?;
        Ok(Response::new(ListDappCategoriesResponse { items }))
    }
}

#[inline]
fn parse_query<T: FromStr>(input: String) -> Result<T, Status>
where
    <T as FromStr>::Err: std::fmt::Display,
{
    T::from_str(&input)
        .map_err(|e| Status::invalid_argument(format!("invalid value {}: {e}", input)))
}

#[inline]
fn parse_query_2<T1: FromStr, T2: FromStr>(input: String) -> Result<(T1, T2), Status>
where
    <T1 as FromStr>::Err: std::fmt::Display,
    <T2 as FromStr>::Err: std::fmt::Display,
{
    match input.split(',').collect::<Vec<&str>>().as_slice() {
        [v1, v2] => Ok((
            parse_query::<T1>(v1.to_string())?,
            parse_query::<T2>(v2.to_string())?,
        )),
        _ => Err(Status::invalid_argument("invalid page_token format")),
    }
}<|MERGE_RESOLUTION|>--- conflicted
+++ resolved
@@ -11,12 +11,7 @@
 use multichain_aggregator_logic::{
     clients::dapp,
     error::ServiceError,
-<<<<<<< HEAD
-    repository,
     services::{api_key_manager::ApiKeyManager, chains, import, search},
-=======
-    services::{api_key_manager::ApiKeyManager, import, search},
->>>>>>> 4050e24f
     types,
 };
 use multichain_aggregator_proto::blockscout::multichain_aggregator::v1::{
@@ -38,25 +33,14 @@
 
 impl MultichainAggregator {
     pub fn new(
-<<<<<<< HEAD
-        db: DatabaseConnection,
-=======
         repo: ReadWriteRepo,
-        chains: Vec<types::chains::Chain>,
->>>>>>> 4050e24f
         dapp_client: HttpApiClient,
         token_info_client: HttpApiClient,
         api_settings: ApiSettings,
     ) -> Self {
         Self {
-<<<<<<< HEAD
-            db: db.clone(),
-            api_key_manager: ApiKeyManager::new(db),
-=======
             api_key_manager: ApiKeyManager::new(repo.write_db().clone()),
             repo,
-            chains,
->>>>>>> 4050e24f
             dapp_client,
             token_info_client,
             api_settings,
@@ -103,7 +87,7 @@
         let inner = request.into_inner();
 
         let only_active = inner.only_active.unwrap_or(false);
-        let chains = chains::list_chains_cached(&self.db, only_active).await?;
+        let chains = chains::list_chains_cached(self.repo.read_db(), only_active).await?;
 
         Ok(Response::new(ListChainsResponse {
             items: chains
@@ -294,7 +278,7 @@
                 Status::internal("failed to list marketplace chains")
             })?;
 
-        let chains = chains::list_chains_cached(&self.db, false).await?;
+        let chains = chains::list_chains_cached(self.repo.read_db(), false).await?;
 
         let items = chains
             .into_iter()
