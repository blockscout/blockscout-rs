--- conflicted
+++ resolved
@@ -9,8 +9,6 @@
 use multichain_aggregator_logic::{
     clients::dapp,
     error::{ParseError, ServiceError},
-<<<<<<< HEAD
-    repository::interop_messages,
     services::{
         api_key_manager::ApiKeyManager,
         chains, import,
@@ -18,13 +16,7 @@
     },
     types,
 };
-use std::{collections::HashSet, str::FromStr, sync::Arc};
-=======
-    services::{api_key_manager::ApiKeyManager, chains, import, search},
-    types,
-};
-use std::collections::HashSet;
->>>>>>> 65507545
+use std::{collections::HashSet, sync::Arc};
 use tonic::{Request, Response, Status};
 
 pub struct MultichainAggregator {
